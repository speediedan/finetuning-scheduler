# Licensed under the Apache License, Version 2.0 (the "License");
# you may not use this file except in compliance with the License.
# You may obtain a copy of the License at
#
#     http://www.apache.org/licenses/LICENSE-2.0
#
# Unless required by applicable law or agreed to in writing, software
# distributed under the License is distributed on an "AS IS" BASIS,
# WITHOUT WARRANTIES OR CONDITIONS OF ANY KIND, either express or implied.
# See the License for the specific language governing permissions and
# limitations under the License.
r"""
Fine-Tuning Scheduler Fully Sharded Data Parallel (FSDP) Strategy Adapter
^^^^^^^^^^^^^^^^^^^^^^^^^^^^^^^^^^^^^^^^^^^^^^^^^^^^^^^^^^^^^^^^^^^^^^^^^

A :class:`~finetuning_scheduler.strategy_adapters.StrategyAdapter` that extends Fine-Tuning Scheduler to support
Fully Sharded Data Parallel training.

"""
import itertools
import logging
import os
import re
from collections import Counter
from contextlib import contextmanager
from copy import deepcopy
from functools import partial, partialmethod, wraps
from pprint import pformat
from typing import Any, Callable, Dict, Generator, List, Optional, Set, Tuple, Union

import torch
from lightning_fabric.strategies.fsdp import _setup_activation_checkpointing
from lightning_fabric.utilities import rank_zero_info, rank_zero_warn
from lightning_fabric.utilities.imports import _TORCH_GREATER_EQUAL_1_13, _TORCH_GREATER_EQUAL_2_0
from pytorch_lightning.strategies.strategy import Strategy
from pytorch_lightning.trainer.connectors.checkpoint_connector import CheckpointConnector
from pytorch_lightning.utilities.exceptions import MisconfigurationException
from pytorch_lightning.utilities.model_helpers import is_overridden
from pytorch_lightning.utilities.rank_zero import rank_zero_debug

from finetuning_scheduler.strategy_adapters.base import StrategyAdapter

_distributed_available = torch.distributed.is_available()
_min_fsdp_available = _TORCH_GREATER_EQUAL_1_13 and _distributed_available

if _min_fsdp_available:
    from torch.distributed.fsdp.fully_sharded_data_parallel import FLAT_PARAM, FullyShardedDataParallel
    from torch.distributed.fsdp.wrap import _ConfigAutoWrap, _or_policy, lambda_auto_wrap_policy, wrap

    if _TORCH_GREATER_EQUAL_2_0:
        from torch.distributed.fsdp._common_utils import _get_param_to_fqns
        from torch.distributed.fsdp.wrap import _FSDPPolicy
    else:
        _FSDPPolicy = object  # type: ignore[assignment,misc]
        from torch.distributed.fsdp.fully_sharded_data_parallel import _get_param_to_unflat_param_names
    _get_params_to_fqns = _get_param_to_fqns if _TORCH_GREATER_EQUAL_2_0 else _get_param_to_unflat_param_names


class FSDPStrategyAdapter(StrategyAdapter):
    r"""
    A :class:`~finetuning_scheduler.strategy_adapters.StrategyAdapter` that extends
    :class:`~finetuning_scheduler.fts.FinetuningScheduler` (FTS) to support flexible, multi-phase, scheduled fine-tuning
    with the Fully Sharded Data Parallel (FSDP) strategy
    (:external+pl:class:`~pytorch_lightning.strategies.fsdp.FSDPStrategy`).

    As with standard FSDP usage, FSDP wrapping of a :external+pl:class:`~pytorch_lightning.core.module.LightningModule`
    can be performed either by providing an ``auto_wrap_policy`` or (for maximal control) by overriding the
    ``configure_sharded_model`` method of :external+pl:class:`~pytorch_lightning.core.module.LightningModule` and
    manually wrapping the module.

    In order to support multi-phase scheduled fine-tuning with FSDP, FTS's key precondition is that the defined
    fine-tuning schedule phases have disjoint sets of FSDP-flattened parameters (i.e. ``FlatParameter`` s, which are
    created when wrapping a set of modules in a FSDP instance/unit). This constraint is derived from the fact that the
    ``requires_grad`` attribute currently must be the same for all parameters flattened into the same ``FlatParameter``.

    To facilitate module wrapping in alignment with fine-tuning schedule phases, FTS provides the
    :attr:`~finetuning_scheduler.strategy_adapters.FSDPStrategyAdapter.awp_overrides` feature which allows users to
    provide module name-based complements to a given ``auto_wrap_policy``. See the :ref:`fsdp-fine-tuning-example`
    tutorial for a concrete example and additional guidance.

    FTS will attempt to validate that the module is wrapped in a manner that aligns with the defined fine-tuning
    schedule phases prior to the start of training and provided detailed feedback for the user if a misalignment is
    discovered.

    .. warning::

        :class:`~finetuning_scheduler.strategy_adapters.FSDPStrategyAdapter` is in BETA and subject to change. The
        interface can bring breaking changes and new features with the next release of PyTorch.

    .. note::

       This version of :class:`~finetuning_scheduler.strategy_adapters.FSDPStrategyAdapter` supports stable PyTorch
       releases >= 1.13. Support for PyTorch 2.0 is expected upon its release.

    .. note::

       The ``no_decay`` attribute that FTS supports on
       :external+pl:class:`~pytorch_lightning.core.module.LightningModule` with the base
       :class:`~finetuning_scheduler.strategy_adapters.StrategyAdapter` is not currently supported in the context of
       FSDP fine-tuning.

    .. tip::

       Because of inter-module dependencies (among other reasons), wrapping every submodule in its own separate FSDP
       instance is often not a viable approach to ensuring fine-tuning schedule/module wrapping alignment. Starting
       with a provided ``auto_wrap_policy`` (e.g. ``transformer_auto_wrap_policy``) and providing module name-based
       complements as needed using
       :attr:`~finetuning_scheduler.strategy_adapters.FSDPStrategyAdapter.awp_overrides` is often the most expedient
       approach to auto-wrapping in alignment with a fine-tuning schedule. As always, if needed, one can override
       ``configure_sharded_model`` and manually wrap a given
       :external+pl:class:`~pytorch_lightning.core.module.LightningModule` to align with a desired fine-tuning schedule.
    """

    _fsdp_flat_to_unflat_mapping: Dict
    _fsdp_unflat_to_flat_mapping: Dict
    _ft_schedule_module_map: Dict
    _unscheduled_params: List
    _use_orig_params: bool
    RANK_ZERO_LOG_FQN = "pytorch_lightning.utilities.rank_zero"

    def __init__(self, awp_overrides: Optional[List] = None, *args: Any, **kwargs: Any) -> None:
        """The only user-facing configuration for
        :class:`~finetuning_scheduler.strategy_adapters.FSDPStrategyAdapter` is
        :attr:`~finetuning_scheduler.strategy_adapters.FSDPStrategyAdapter.awp_overrides`, an optional list of
        module names that should be wrapped in separate FSDP instances, complementing the modules that would be
        individually wrapped by ``auto_wrap_policy`` provided in the
        :external+pl:class:`~pytorch_lightning.strategies.fsdp.FSDPStrategy` strategy
        configuration.

        Args:
            awp_overrides (Optional[List]): A list of module names to wrap in separate FSDP instances (i.e.,
                ``auto_wrap_policy`` overrides). Only applicable when complementing/overriding an ``auto_wrap_policy``
                provided in the
                :external+pl:class:`~pytorch_lightning.strategies.fsdp.FSDPStrategy`
                strategy configuration. Override lists will be ignored when manually wrapping modules via a
                ``configure_sharded_model`` method. If the named modules cannot be found, an exception will be thrown.
                Defaults to None.

        Attributes:
            awp_overrides: A list of module names to wrap in separate FSDP instances.
        """
        if not _TORCH_GREATER_EQUAL_1_13:  # because `lambda_auto_wrap_policy` is used to adapt FSDP for FTS
            raise MisconfigurationException(
                "Use of Fine-Tuning Scheduler with FSDP (via the `FSDPStrategyAdapter`) is supported from PyTorch"
                " v1.13.0 onwards."
            )
        super().__init__(*args, **kwargs)
        self.awp_overrides = awp_overrides or []
        self._min_wrap_validated: bool = False
        self._suppress_csm_warns()
        self.exec_ft_phase = partial(StrategyAdapter.base_ft_phase, translation_func=self.logical_param_translation)

    @property
    def lightning_restore_optimizer(self) -> bool:
        """Disable Lightning's restoration of the optimizer to allow FTS to implement special handling.

        Returns:
            bool: Returns ``False`` to allow FTS control over optimizer restoration.
        """
        return False

    def on_before_init_fts(self) -> None:
        """In this hook executed immediately before
        :meth:`~finetuning_scheduler.fts_supporters.ScheduleImplMixin.init_fts`, to accommodate FSDP we:

        1. Disable Lightning's restoration of the optimizer to allow us to implement special handling
        2. Prune ``no_decay`` specification since it is not currently supported in the context of FSDP fine-tuning
        3. Validate the :attr:`~finetuning_scheduler.strategy_adapters.FSDPStrategyAdapter.awp_overrides` configuration
        4. Configure FTS wrapping of the provided :external+pl:class:`~pytorch_lightning.core.module.LightningModule`
           to either use the provided ``LightningModule.configure_sharded_model`` method (if present) or a provided
           ``auto_wrap_policy``.
        """
        # hack to avoid subclassing FSDP strategy for this adapter
        setattr(Strategy, "lightning_restore_optimizer", self.lightning_restore_optimizer)
        self._use_orig_params = self.pls_handle.kwargs.get("use_orig_params", False)
        self._prune_nodecay()
        self._validate_awp_overrides()
        if is_overridden("configure_sharded_model", self.pl_module):
            rank_zero_info(
                "You have overridden the `LightningModule.configure_sharded_model` hook. Fine-Tuning Scheduler"
                " will attempt to validate that you have wrapped the provided model in a manner that aligns with the"
                " defined fine-tuning schedule phases. If you would like to have Fine-Tuning Scheduler"
                " automatically wrap your model according to a given auto wrap policy, avoid overriding"
                " `configure_sharded_model` in your module and provide the desired auto wrap policy."
            )
            csm_func = self._wrapped_configure_sharded_model(self.pl_module.configure_sharded_model)
            setattr(self.pl_module, "configure_sharded_model", csm_func)
        else:
            setattr(self.pl_module, "configure_sharded_model", self._fts_auto_configure_sharded_model)

    def on_after_init_fts(self) -> None:
        """To accommodate FSDP, we defer executing the first fine-tuning phase that would otherwise be executed in
        this hook, which fires in :class:`~finetuning_scheduler.fts.FinetuningScheduler` setup immediately after
        :meth:`~finetuning_scheduler.fts_supporters.ScheduleImplMixin.init_fts`"""

    def on_before_fts_fit_start(self) -> None:
        """In this hook executed immediately before the :class:`~finetuning_scheduler.fts.FinetuningScheduler`
        :meth:`~finetuning_scheduler.fts.FinetuningScheduler.on_fit_start` hook begins, we ensure the provided
        fine-tuning schedule and FSDP wrapped :external+pl:class:`~pytorch_lightning.core.module.LightningModule` are
        appropriately aligned and valid. If the fine-tuning schedule and wrapped module are detected to be incompatible,
        detailed feedback is provided to the user (which is why multiple checks are aggregated before returning any
        alignment exceptions).

        Raises:
            MisconfigurationException: If any FTS FSDP fine-tuning schedule/module wrapping alignment exceptions are
                thrown. The provided exceptions provide detailed feedback for the user to address the misalignment.
        """
        fsdp_fts_cfg_errors = self._validate_fsdp_fts_config()
        # feedback could be narrowed to per-node instead of per-rank here but we're conservatively allowing all ranks to
        # print the feedback because of the future possibility per-rank wrapping differences
        if fsdp_fts_cfg_errors:
            exceptions = []
            for err_msg in fsdp_fts_cfg_errors:
                exceptions.append(MisconfigurationException(err_msg))
            raise MisconfigurationException(*exceptions)

    def on_before_restore_optimizers_and_lrs(self) -> None:
        """Allow the :class:`~finetuning_scheduler.strategy_adapters.FSDPStrategyAdapter` to override the default
        ``load_optimizer_state_dict`` method.

        This is necessary so we can allow FSDP to manage the movement of restored optimizer states to the relevant
        devices.
        """
        checkpoint_connector = self.pl_module.trainer._checkpoint_connector

        # Restore the optimizer states from the pre-loaded checkpoint.
        self.load_optimizer_state_dict(checkpoint_connector)

    def load_optimizer_state_dict(self, checkpoint_connector: CheckpointConnector) -> None:
        """Override the default ``load_optimizer_state_dict`` method so that we can allow FSDP to manage the
        movement of restored optimizer states to the relevant devices.

        Args:
            checkpoint_connector (CheckpointConnector): The ``CheckpointConnector`` associated with the current training
                session.
        """
        optimizer_states = checkpoint_connector._loaded_checkpoint["optimizer_states"]
        for optimizer, opt_state in zip(self.pls_handle.optimizers, optimizer_states):
            optimizer.load_state_dict(opt_state)

    def fts_optim_transform(self, orig_pl: List, inspect_only: bool = False) -> List:
        """Because FSDP performs parameter transformations that cause the current.

        :external+torch:class:`~torch.optim.Optimizer`'s view of parameter names to diverge from the original parameter
        names, this parameter transformation is required for optimizer operations.

        Args:
            orig_pl (List): The original parameter name list before FSDP's transformation of them.
            inspect_only (bool): Whether to use the specified transform in read-only (i.e. ``inspect_only``) mode,
                avoiding any persistent state transformation that may accompany normal usage. Typically useful for state
                inspection and validation contexts.

        Returns:
            List: A transformed parameter name list that matches the current
            :external+torch:class:`~torch.optim.Optimizer`'s view of them after FSDP's transformation of the original
            parameter names.
        """
        return self.fsdp_param_transform(orig_pl, inspect_only)

    def fsdp_param_transform(self, orig_thaw_pl: List, inspect_only: bool) -> List:
        """The parameter transformation function currently used by
        :meth:`~finetuning_scheduler.strategy_adapters.FSDPStrategyAdapter.fts_optim_transform` to transform original
        parameter lists for optimizer operations.

        Args:
            orig_thaw_pl (List): The original parameter name list before FSDP's transformation of them.
            inspect_only (bool): Whether to use the specified transform in read-only (i.e. ``inspect_only``) mode,
                avoiding any persistent state transformation that may accompany normal usage. Typically useful for state
                inspection and validation contexts.

        Returns:
            List: A transformed parameter name list that matches the current
            :external+torch:class:`~torch.optim.Optimizer`'s view of them after FSDP's transformation of the original
            parameter names.
        """
        flat_next_tl = {self._fsdp_unflat_to_flat_mapping[p] for p in orig_thaw_pl}
        if self._use_orig_params and not inspect_only:
            self._flat_param_thaw(flat_next_tl)
        return [n for n, p in self.pl_module.named_parameters() if p in flat_next_tl]

    def _flat_param_thaw(self, flat_next_tl: Set) -> None:
        """For FSDP modules that have been configured with ``_use_orig_params`` set to ``True``, this method
        ensures that the ``FlatParameter`` objects containing the logically original ``Parameter`` objects require
        grad when one or more of those contained original parameters are transformed for optimizer operations.

        Args:
            flat_next_tl (Set): The set of original ``Parameter`` s to transform for optimizer operations. These should
            be ``Parameter`` objects rather than ``FlatParameter`` objects because ``_use_orig_params`` is ``True`` in
            this context.
        """
        use_orig_flat_params_mods = set()
        for m in self.pl_module.modules():
            is_fsdp_managed = getattr(m, "_is_fsdp_managed_module", False)
            if is_fsdp_managed and m._fsdp_use_orig_params and hasattr(m, FLAT_PARAM):
                use_orig_flat_params_mods.add(m)
        flat_params_to_thaw = set()
        for m in use_orig_flat_params_mods:
            for p in flat_next_tl:
                if any([p is ofp for ofp in m._flat_param._params]):  # type: ignore[union-attr]
                    flat_params_to_thaw.add((m, getattr(m, FLAT_PARAM)))
        thawed_fp_mods = set()
        for fpm, fp in flat_params_to_thaw:
            fp.requires_grad = True
            thawed_fp_mods.add(fpm)
        thawed_fp_fqns = [n + "." + FLAT_PARAM for n, m in self.pl_module.named_modules() if m in thawed_fp_mods]
        rank_zero_debug(
            "Since FSDP has been configured with `use_orig_params` set to `True`, the following `FlatParameter`s"
            " have been thawed because they contain the original parameters you specified be thawed."
            f" `FlatParameters` thawed: {os.linesep}{pformat(thawed_fp_fqns)}"
        )

    def logical_param_translation(self, param_names: List) -> List:
        """Effectively the reverse transformation of
        :meth:`~finetuning_scheduler.strategy_adapters.FSDPStrategyAdapter.fts_optim_transform`.

        Args:
            param_names (List): A parameter name list from the current :external+torch:class:`~torch.optim.Optimizer`'s
                view of them after FSDP's transformation of the original parameter names.

        Returns:
            List: The original parameter name list before a given FSDP's transformation.
        """
        logical_param_names = []
        for n, p in self.pl_module.named_parameters():
            if n in param_names:
                logical_param_names.extend(self._fsdp_flat_to_unflat_mapping[p])
        return logical_param_names

    def _prune_nodecay(self) -> None:
        """If the ``no_decay`` attribute is present on the provided.

        :external+pl:class:`~pytorch_lightning.core.module.LightningModule` s remove it (with a warning) because it is
        not currently supported in the context of FSDP fine-tuning.
        """
        if self.pl_module.no_decay:
            rank_zero_warn(
                "Specifying a `no_decay` lightning module attribute is not currently supported by the Fine-Tuning"
                f" Scheduler FSDP strategy adapter. The `no_decay` attribute currently set ({self.pl_module.no_decay})"
                " will now be unset by the adapter to allow training to proceed."
            )
            setattr(self.pl_module, "no_decay", None)

    def _suppress_csm_warns(self) -> None:
        """Because Fine-Tuning Scheduler internally leverages the ``configure_sharded_model`` method to implement
        FSDP auto-wrapping enhancements, we suppress superfluous warnings about ``configure_sharded_model``
        overrides."""
        try:
            # attach to the relevant logger instead of handler because we want to suppress this message narrowly
            rank_zero_logger = logging.getLogger(self.RANK_ZERO_LOG_FQN)
            lpat = "will assume that all the layers are already wrapped"
            rank_zero_logger.addFilter(lambda record: lpat not in getattr(record, "msg"))
        except Exception:
            # suppressing this message is largely cosmetic so if we cannot suppress this message for any reason at all
            # (e.g. logger rename) continue anyway
            pass

    def _validate_fsdp_fts_config(self) -> List:
        """Execute fine-tuning schedule/module wrapping misalignment checks, generating and aggregating detailed
        feedback to facilitate the user's remediation of the issue.

        Returns:
            List: Any FTS FSDP fine-tuning schedule/module wrapping misalignment feedback messages generated by the
            validation functions.
        """
        # collect all validation errors before returning them to the user to facilitate faster remediation
        return [ce for ce in [self._validate_min_wrap_condition(), *self._validate_fsdp_phases_disjoint()] if ce]

    def _validate_awp_overrides(self) -> None:
        """Expand any regex expressions specified in
        :attr:`~finetuning_scheduler.strategy_adapters.FSDPStrategyAdapter.awp_overrides`.

        Raises:
            MisconfigurationException: If a specified module name or regex does not resolve to at least one named
                module.
        """
        if not self.awp_overrides:
            return
        if is_overridden("configure_sharded_model", self.pl_module):
            rank_zero_warn(
                "You have overridden the `LightningModule.configure_sharded_model` hook but also provided"
                " an `awp_overrides` configuration. Since `awp_overrides` only applies to configurations that use"
                f" policy-based FSDP wrapping, this configuration ({self.awp_overrides}) will be unset and not applied."
            )
            self.awp_overrides = []
            return
        named_modules = dict(self.pl_module.named_modules()).keys()
        resolved_modules = []
        for m in self.awp_overrides:
            regex_modules = []
            explicit_mods = False
            if m in named_modules:
                explicit_mods = True
                resolved_modules.append(m)
            else:
                mpat = re.compile(m)
                regex_modules = [m for m in named_modules if mpat.match(m)]
                resolved_modules.extend(regex_modules)
            if not (regex_modules or explicit_mods):
                raise MisconfigurationException(
                    f"The module or regex '{m}' specified in `awp_overrides` did not match any named modules in the"
                    " provided model."
                )
        self.awp_overrides = resolved_modules

    @staticmethod
    def _phasewise_intersection(phase_lists: List[List]) -> Set:
        """Calculates a phase-wise intersection of elements (whether modules or parameters)

        Args:
            phase_lists (List[List]): Element lists (modules or parameters) for each fine-tuning schedule phase.

        Returns:
            Set: The set of elements present in more than one phase.
        """
        elems = Counter(list(itertools.chain(*phase_lists)))
        unique_elems = Counter(list(set().union(*phase_lists)))
        elems.subtract(unique_elems)
        dup_elems = set(elems.elements())
        return dup_elems

    def _validate_fsdp_phases_disjoint(self) -> Tuple:
        """Validate that the defined schedule does not specify any wrapped module or parameter in multiple phases.

        Returns:
            Tuple: Any fine-tuning schedule/wrapped module misalignment feedback messages to be provided to the user.
        """
        fsdp_dup_params = set()
        unsched_dup_params = set()
        scheduled_mod_lists = [list(self._ft_schedule_module_map[d]) for d in self._ft_schedule_module_map.keys()]
        ft_sched_dup_mods = FSDPStrategyAdapter._phasewise_intersection(scheduled_mod_lists)
        fsdp_dup_params = self._phase_unaligned_fsdp_params()
        if not fsdp_dup_params:  # unsched_dup_params will be a superset of fsdp_dup_params
            unsched_dup_params = self._phase_unaligned_fsdp_params(check_unsched=True)
        fsdp_feedback_msgs = []
        if ft_sched_dup_mods:
            fsdp_feedback_msgs.append(self._module_overlap_feedback(ft_sched_dup_mods))
        if unsched_dup_params:  # conditionally emphasize parameters not included in the fine-tuning schedule
            fsdp_feedback_msgs.append(self._fsdp_param_phase_overlap_feedback(unsched_dup_params, unsched_msg=True))
        elif fsdp_dup_params:
            fsdp_feedback_msgs.append(self._fsdp_param_phase_overlap_feedback(fsdp_dup_params))
        return tuple(fsdp_feedback_msgs)

    def _validate_min_wrap_condition(self) -> Optional[str]:
        """Validate that at least the first fine-tuning phase includes an FSDP instance.

        Technically, the FSDP requirement is a ``FlatParameter``, but in the context of FTS, if no FSDP instance is
        associated with the first fine-tuning phase, the training session will fail.

        Returns:
            Optional[str]: Error message for the user if the first fine-tuning phase does not include an FSDP instance.
        """
        wrapped_statuses = []
        for m in self._ft_schedule_module_map[0]:
            is_wrapped = isinstance(self.pl_module.get_submodule(m), FullyShardedDataParallel)
            wrapped_statuses.append(is_wrapped)
        if not any(wrapped_statuses):
            fts_p0_err = (
                "Training an FSDP wrapped model requires one or more FSDP parameters to be included in the optimizer."
                " The `configure_sharded_model method or auto_wrap_policy` you have specified did not wrap any of the"
                " layers specified in fine-tuning phase 0. Ensure your overridden `configure_sharded_model` method or"
                " auto_wrap_policy wraps at least one module included in phase `0`."
            )
            return fts_p0_err

    def _phase_unaligned_fsdp_params(self, check_unsched: bool = False) -> Set:
        """Inspect the fine-tuning schedule and FSDP-wrapped module for parameters that are unaligned with the FSDP
        wrapped module.

        Args:
            check_unsched (bool, optional): Whether to include parameters not in the fine-tuning schedule in the
                disjointness check. The unscheduled parameter disjointness check will only be executed if the
                scheduled parameter phase disjointness check passes (since the unscheduled check is a superset of the
                scheduled one). Defaults to False.

        Returns:
            Set: The set of module parameters in more than one fine-tuning phase.
        """
        fsdp_param_sets: dict = {}
        inspection_map = deepcopy(self.fts_handle.ft_schedule)
        if check_unsched:
            inspection_map[-1] = {"params": self._unscheduled_params}
        for d, pl in inspection_map.items():
            fsdp_param_sets[d] = set()
            for lp in pl["params"]:
                fsdp_param_sets[d].update(self._fsdp_flat_to_unflat_mapping[self._fsdp_unflat_to_flat_mapping[lp]])
        fsdp_phase_lists = [list(fsdp_param_sets[d]) for d in fsdp_param_sets.keys()]
        return FSDPStrategyAdapter._phasewise_intersection(fsdp_phase_lists)

    def _fsdp_param_phase_overlap_feedback(self, dup_params: Set, unsched_msg: bool = False) -> str:
        """Generate parameter-level phase overlap feedback for the user, identifying owning FSDP instances
        associated with parameters that span more than one fine-tuning phase.

        Args:
            dup_params (Set): The set of module parameters in more than one fine-tuning phase.
            unsched_msg (bool, optional): Whether to indicate the misaligned parameters were not included in the
                fine-tuning schedule. Defaults to False.

        Returns:
            str: User feedback detailing the FSDP instances associated with any parameters spanning more than one
            fine-tuning phase.
        """

        def get_fsdp_owner(lp: str) -> str:
            owner = "no owner found"
            for fsdp_mod in FullyShardedDataParallel.fsdp_modules(self.pl_module):
                for p in fsdp_mod.params:
                    if self._fsdp_unflat_to_flat_mapping[lp] is p:
                        owner = fsdp_mod.module._get_name()
            return owner

        dup_params_fsdp_mapping = {lp: get_fsdp_owner(lp) for lp in dup_params}
        unsched_param_msg = (
            "In this particular case, there are parameters not included in your fine-tuning schedule that span more"
            " than one fine-tuning phase.\nHINT: parameters associated with unwrapped modules will be included in the"
            " top-level (aka 'root') FSDP instance so ensuring all modules associated with fine-tuning scheduled"
            " parameters are wrapped separately from the top-level FSDP instance may avoid triggering this exception."
        )
        warn_msg = (
            "\n\nFine-tuning schedule phases do not have disjoint FSDP-flattened parameter sets. Because the"
            " `requires_grad` attribute of FSDP-flattened parameters currently must be the same for all flattened"
            " parameters, fine-tuning schedules must avoid thawing parameters in the same FSDP-flattened parameter in"
            " different phases. Please ensure parameters associated with each phase are wrapped in separate"
            " phase-aligned FSDP instances.\n\n"
            f"""{unsched_param_msg if unsched_msg else ''}\n\n"""
            "The following logical parameters are associated with an FSDP-flattened parameter that spans more than one"
            " fine-tuning phase. The mapping of each logical parameter with the module name wrapped by its associated"
            " FSDP instance is provided below:\n"
            f"{pformat(dup_params_fsdp_mapping)}{os.linesep}"
        )
        return warn_msg

    def _module_overlap_feedback(self, dup_mods: Set) -> str:
        """Generate module-level phase overlap feedback for the user, identifying owning FSDP instances associated
        with modules that span more than one fine-tuning phase.

        Args:
            dup_mods (Set): The set of module parameters in more than one fine-tuning phase.

        Returns:
            str: User feedback detailing the FSDP instances associated with any modules spanning more than one
            fine-tuning phase.
        """
        ft_sched = self.fts_handle.ft_schedule
        dup_mod_dict = {
            m: list(
                itertools.chain(
                    *[self._fsdp_flat_to_unflat_mapping[p] for p in self.pl_module.get_submodule(m).parameters()]
                )
            )
            for m in dup_mods
        }
        phase_mod_intersect: Dict = {}
        for m, plist in dup_mod_dict.items():
            phase_mod_intersect[m] = {}
            for phase in ft_sched.keys():
                if set(plist).intersection(set(ft_sched[phase]["params"])):
                    phase_mod_intersect[m][phase] = set(plist).intersection(set(ft_sched[phase]["params"]))
        warn_msg = (
            "Fine-tuning schedule phases do not have disjoint module sets. FSDP currently wraps at a module level"
            " which requires fine-tuning schedules avoid thawing parameters of the same module in different phases."
            " The following modules span fine-tuning phases (with associated parameters by phase):"
            f" {os.linesep}{phase_mod_intersect}"
        )
        return warn_msg

    def _fts_auto_configure_sharded_model(self) -> None:
        """Apply the ``auto_wrap_policy`` provided by the user and generate the relevant module and parameter-level
        internal mappings that allow the FTS FSDP adapter to translate and orchestrate a fine-tuning schedule.

        1. Generate a mapping of fine-tuning schedule phases to associated modules
        2. Apply the provided ``auto_wrap_policy`` (composed w/ any ``awp_overrides``) to the user's ``LightningModule``
        3. After module wrapping, generate parameter-level bi-directional translations between unflat (original) and
            flat (FSDP-flattened) parameters.

        Raises:
            MisconfigurationException: If the module is already FSDP-wrapped before applying the ``auto_wrap_policy``.
        """
        for m in self.pl_module.modules():
            # if the model is already wrapped with FSDP
            if isinstance(m, FullyShardedDataParallel):
                raise MisconfigurationException(
                    "The provided model is already wrapped by FSDP. Cannot apply an FSDP auto-wrapping policy along"
                    " fine-tuning schedule phase boundaries if the model is already wrapped."
                )
        self._gen_ft_sched_module_map()
        self._fts_auto_wrap()
        self._after_configure_sharded_model()

    def _gen_ft_sched_module_map(self) -> None:
        """Generate a module-level mapping of the modules associated with each fine-tuning phase, including modules
        not present in the fine-tuning schedule grouped together into a single unscheduled phase to facilitate the
        relevant disjointness check."""
        assert isinstance(self.fts_handle.ft_schedule, Dict)
        module_map: Dict = {}
        for depth in self.fts_handle.ft_schedule.keys():  # type: ignore[union-attr]
            phase_params = self.fts_handle.ft_schedule[depth].get("params", [])  # type: ignore[union-attr]
            module_map[depth] = set()
            for p in phase_params:
                module_map[depth].add(p.rpartition(".")[0])
        self._ft_schedule_module_map = module_map
        scheduled_mods = list(set().union(*module_map.values()))
        unscheduled_mods = tuple(
            n for n, m in self.pl_module.named_modules() if n not in scheduled_mods and m._parameters
        )
        self._unscheduled_params = [
            f"{m}.{n}" for m in unscheduled_mods for n, _ in self.pl_module.get_submodule(m).named_parameters()
        ]

    def _fts_auto_wrap(self) -> None:
        """Apply the provided ``auto_wrap_policy`` within a context-manager that composes any ``awp_overrides``
        directives with the policy.

        Subsequently, apply activation checkpointing wrappers if requested
        """
        with self._enable_name_based_overrides():
            for n, m in self.pl_module.named_children():
                setattr(self.pl_module, n, wrap(m))

        # apply wrappers to enable activation checkpointing if requested
        if self.pls_handle._activation_checkpointing:
            _setup_activation_checkpointing(module=self.pl_module, layers=self.pls_handle._activation_checkpointing)

    def _after_configure_sharded_model(self) -> None:
        """Generate the parameter-level bi-directional translations the FTS FSDP adapter requires and then execute
        the previously deferred first fine-tuning phase."""
        assert isinstance(self.fts_handle.ft_schedule, Dict)  # TODO: move/consolidate ft_schedule assertions
        self._init_fsdp_param_map()
        _, self.fts_handle._fts_state._curr_thawed_params = self.exec_ft_phase(
            self.pl_module,
            thaw_pl=self.fts_optim_transform(self.fts_handle.ft_schedule[0]["params"]),
            init_thaw=True,
        )

    def _init_fsdp_param_map(self) -> None:
        """Generate parameter-level bi-directional translations between unflat (original) and flat (FSDP-flattened)
        parameters."""
        self._fsdp_flat_to_unflat_mapping = _get_params_to_fqns(self.pl_module)
        self._fsdp_unflat_to_flat_mapping = {
            up: fpn for fpn, upl in self._fsdp_flat_to_unflat_mapping.items() for up in upl
        }

    def _wrapped_configure_sharded_model(self, csm_func: Callable) -> Callable:
        """If the user has overridden ``configure_sharded_model`` in their ``LightningModule``, wrap the user's
        explicit wrapping method with the required
        :class:`~finetuning_scheduler.strategy_adapters.FSDPStrategyAdapter` methods.

        Args:
            csm_func (Callable): The user's overridden ``LightningModule.configure_sharded_model`` method

        Returns:
            Callable: The user's overridden ``LightningModule.configure_sharded_model`` method wrapped with this
            adapter's internal implementation methods.
        """

        @wraps(csm_func)
        def wrapped_func() -> None:
            self._gen_ft_sched_module_map()
            csm_func()
            self._after_configure_sharded_model()

        return wrapped_func

    @contextmanager
    def _enable_name_based_overrides(self) -> Generator:
        """A context manager that enables name-driven overriding of a given ``auto_wrap_policy`` with a list of
        module names.

        The composition of module name-based wrapping directives with a given ``auto_wrap_policy`` is achieved here by:
        1. Generating an object id-based module name mapping lambda and passing it to the standard
            ``lambda_auto_wrap_policy``.
        2. Composing the user's provided ``auto_wrap_policy`` with the above name-based policy using the standard
            ``_or_policy``.

        Yields:
            Generator: A wrapping context that applies the provided ``auto_wrap_policy`` along with any user specified
                name-based complements to that policy.
        """
        auto_wrap_policy_handle = _ConfigAutoWrap.kwargs.pop("auto_wrap_policy", None)
        override_ids = [id(m) for n, m in self.pl_module.named_modules() if n in self.awp_overrides]
<<<<<<< HEAD
        lambda_fn = lambda m: id(m) in override_ids  # noqa: E731
        name_driven_policy = partial(lambda_auto_wrap_policy, lambda_fn=lambda_fn)
        name_based_override_or_policy = partial(_or_policy, policies=[auto_wrap_policy_handle, name_driven_policy])
=======
        name_based_override_or_policy: Union[NameDrivenPolicy, Callable]
        if _TORCH_GREATER_EQUAL_2_0:
            name_based_override_or_policy = NameDrivenPolicy(auto_wrap_policy_handle, override_ids=override_ids)
        else:
            name_driven_policy = partial(lambda_auto_wrap_policy, lambda_fn=lambda m: id(m) in override_ids)
            name_based_override_or_policy = partial(_or_policy, policies=[auto_wrap_policy_handle, name_driven_policy])
>>>>>>> 3ac02a92
        _ConfigAutoWrap.kwargs["auto_wrap_policy"] = name_based_override_or_policy
        try:
            yield
        finally:
            _ConfigAutoWrap.kwargs["auto_wrap_policy"] = auto_wrap_policy_handle

    fts_optim_inspect = partialmethod(fts_optim_transform, inspect_only=True)


class NameDrivenPolicy(_FSDPPolicy):
    """An auto-wrapping policy extension that applies module name-based override directives on top of a given base
    ``auto_wrap_policy``.

    The composition of module name-based wrapping directives with a given ``auto_wrap_policy`` is
    achieved here by:
        1. Generating an object id-based module name mapping lambda and passing it to the standard
            ``lambda_auto_wrap_policy``.
        2. Composing the user's provided ``auto_wrap_policy`` with the above name-based policy using the standard
            ``_or_policy``.
    """

    def __init__(self, auto_wrap_policy_handle: Union[Callable, _FSDPPolicy], override_ids: List):
        """Compose the provided ``auto_wrap_policy`` with any provided override directives.

        Args:
            auto_wrap_policy_handle (Union[Callable, _FSDPPolicy]): The user's base ``auto_wrap_policy``.
            override_ids (List): Object ids of the desired modules to wrap even if the provided ``auto_wrap_policy``
                otherwise would not dictate so.
        """
        if isinstance(auto_wrap_policy_handle, _FSDPPolicy):
            auto_wrap_policy_handle = auto_wrap_policy_handle.policy
        name_driven_policy = partial(lambda_auto_wrap_policy, lambda_fn=lambda m: id(m) in override_ids)
        self._policy: Callable = partial(_or_policy, policies=[auto_wrap_policy_handle, name_driven_policy])

    @property
    def policy(self) -> Callable:
        return self._policy<|MERGE_RESOLUTION|>--- conflicted
+++ resolved
@@ -677,18 +677,12 @@
         """
         auto_wrap_policy_handle = _ConfigAutoWrap.kwargs.pop("auto_wrap_policy", None)
         override_ids = [id(m) for n, m in self.pl_module.named_modules() if n in self.awp_overrides]
-<<<<<<< HEAD
-        lambda_fn = lambda m: id(m) in override_ids  # noqa: E731
-        name_driven_policy = partial(lambda_auto_wrap_policy, lambda_fn=lambda_fn)
-        name_based_override_or_policy = partial(_or_policy, policies=[auto_wrap_policy_handle, name_driven_policy])
-=======
         name_based_override_or_policy: Union[NameDrivenPolicy, Callable]
         if _TORCH_GREATER_EQUAL_2_0:
             name_based_override_or_policy = NameDrivenPolicy(auto_wrap_policy_handle, override_ids=override_ids)
         else:
             name_driven_policy = partial(lambda_auto_wrap_policy, lambda_fn=lambda m: id(m) in override_ids)
             name_based_override_or_policy = partial(_or_policy, policies=[auto_wrap_policy_handle, name_driven_policy])
->>>>>>> 3ac02a92
         _ConfigAutoWrap.kwargs["auto_wrap_policy"] = name_based_override_or_policy
         try:
             yield
