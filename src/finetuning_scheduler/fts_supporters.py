# Licensed under the Apache License, Version 2.0 (the "License");
# you may not use this file except in compliance with the License.
# You may obtain a copy of the License at
#
#     http://www.apache.org/licenses/LICENSE-2.0
#
# Unless required by applicable law or agreed to in writing, software
# distributed under the License is distributed on an "AS IS" BASIS,
# WITHOUT WARRANTIES OR CONDITIONS OF ANY KIND, either express or implied.
# See the License for the specific language governing permissions and
# limitations under the License.
r"""
Fine-Tuning Scheduler Supporters
^^^^^^^^^^^^^^^^^^^^^^^^^^^^^^^^

Classes composed to support scheduled fine-tuning

"""
import itertools
import logging
import os
import pathlib
import inspect
import re
import warnings
import yaml
from contextlib import contextmanager
from abc import ABC, abstractmethod
from collections import Counter, defaultdict
from collections.abc import KeysView
from copy import copy, deepcopy
from dataclasses import dataclass, field, fields
from functools import reduce
from pprint import pformat
from typing import Any, Callable, Dict, List, Optional, Tuple, Type, Union, Set, Iterator
from typing_extensions import TypeAlias, override

import lightning.pytorch as pl
import torch
from torch import Tensor
from torch.nn import Module
from lightning.fabric.utilities import rank_zero_info, rank_zero_only, rank_zero_warn
from lightning.fabric.utilities.cloud_io import get_filesystem
from lightning.pytorch.callbacks import Callback, EarlyStopping, LearningRateMonitor, ModelCheckpoint
from lightning.pytorch.core.optimizer import _MockOptimizer
from lightning.pytorch.trainer.states import TrainerFn
from lightning.pytorch.utilities import find_shared_parameters
from lightning.pytorch.utilities.exceptions import MisconfigurationException
from lightning.pytorch.utilities.rank_zero import rank_zero_debug
from lightning.pytorch.utilities.types import LRSchedulerConfig

from finetuning_scheduler.setup_tools import disable_always_warnings
from finetuning_scheduler.strategy_adapters import StrategyAdapter, FSDPStrategyAdapter, ModelParallelStrategyAdapter
from finetuning_scheduler.types import (FTSLRSchedulerType, FTSLRSchedulerTypeTuple, ParamGroupAddable,
                                        BaseCallbackDepType)


warnings.filterwarnings("ignore", category=DeprecationWarning, message=r".*functional optimizers is deprecated.*")
with disable_always_warnings():
    from torch.distributed.optim import ZeroRedundancyOptimizer

log = logging.getLogger(__name__)

CALLBACK_DEP_PARENTS = {"ModelCheckpoint": ModelCheckpoint, "EarlyStopping": EarlyStopping}
CALLBACK_ATTRS = ("ft_schedule", "max_depth")
TARGET_CALLBACK_REF = "FinetuningScheduler"
STRATEGY_ADAPTERS = {"fsdp": FSDPStrategyAdapter, "modelparallelstrategy": ModelParallelStrategyAdapter}


@dataclass
class FTSState:
    """Dataclass to encapsulate the :class:`~finetuning_scheduler.fts.FinetuningScheduler` internal state."""

    _resume_fit_from_ckpt: bool = False
    _ft_epoch: int = 0
    _ft_global_steps: int = 0
    _curr_depth: int = 0
    _best_ckpt_depth: int = 0
    _ft_sync_props: Tuple = (
        ("epoch_progress.current.completed", "_ft_epoch"),
        ("epoch_loop.global_step", "_ft_global_steps"),
    )
    _ft_sync_objects: Optional[Tuple] = None
    _ft_init_epoch: Optional[int] = None
    _curr_thawed_params: List = field(default_factory=list)
    _fts_ckpt_metadata: Dict = field(default_factory=dict)

    def __post_init__(self) -> None:
        self._fts_ckpt_metadata = {
            "current_ckpt_depth": self._curr_depth,
            "best_ckpt_depth": self._best_ckpt_depth,
            "best_ckpt_pgs": {},
        }


class CallbackResolverMixin(ABC):
    """Give user-provided callbacks with the ability to connect to another user-provided callback.

    This resolution logic is provided in order to avoid callback-dependent trainer attributes (e.g.
    trainer.finetuningscheduler_callback)
    """

    def __init__(
        self,
        callback_attrs: Tuple = CALLBACK_ATTRS,
        callback_parents: Dict = CALLBACK_DEP_PARENTS,
        target_callback_ref: str = TARGET_CALLBACK_REF,
        support_multiple_targets: bool = False,
    ) -> None:
        """Arguments used to initialize the user-provided callback depedency resolver in accordance with the user-
        provided module configuration:

        Args:
            callback_attrs (Tuple, optional): Attribute signature of user-provided callback to be structurally detected
                and connected. Defaults to CALLBACK_ATTRS defined in the user-provided module.
            callback_parents (Dict, optional): The parent classes of all user-provided callbacks in the module that
                should be connected to the target user-provided callback. Defaults to CALLBACK_DEP_PARENTS in the
                user-provided module.
            target_callback_ref (str, optional): The name of the target user-provided callback to connect to. For each
                subclass of CALLBACK_DEP_PARENTS, an attribute named ``(target_callback_ref.lower())_callback`` will be
                added. Defaults to TARGET_CALLBACK_REF in the user-provided module.
            support_multiple_targets (bool, optional): Whether multiple instances of the target user-provided callback
                (only the first of which will be connected to) are allowed. Defaults to False.
        """
        super().__init__()
        self.callback_attrs = callback_attrs
        self.callback_parents = callback_parents
        self.target_callback_ref = target_callback_ref
        self.callback_handle = f"{self.target_callback_ref.lower()}_callback"
        self.support_multiple_targets = support_multiple_targets
        setattr(self, self.callback_handle, None)

    def connect_callback(self, trainer: "pl.Trainer", reconnect: bool = False) -> None:
        """Connect each user-provided callback dependency that needs to be connected to the target user-provided
        callback.

        Args:
            trainer (pl.Trainer): The :external+pl:class:`~lightning.pytorch.trainer.trainer.Trainer` object.
            reconnect (bool, optional): Whether to check for an updated target callback object even if one is already
                resolved. Predominantly useful in the context of testing. Defaults to False.

        Raises:
            MisconfigurationException: If no target callback is detected
            MisconfigurationException: if :attr:`support_multiple_targets` is ``False`` and multiple target callbacks
                are detected.
        """
        if self.__dict__[self.callback_handle] and not reconnect:
            return
        resolved_target_callbacks = [c for c in trainer.callbacks if all([hasattr(c, a) for a in self.callback_attrs])]
        if not resolved_target_callbacks:
            raise MisconfigurationException(
                f"{self.__class__.__name__} is intended for use with a {self.target_callback_ref}. If not using a"
                f"{self.target_callback_ref} callback, please use the standard "
                f"{[k for k,v in self.callback_parents.items() if isinstance(self,v)][0]} callback."
            )
        elif not self.support_multiple_targets and len(resolved_target_callbacks) > 1:
            raise MisconfigurationException(
                f"Use of multiple {resolved_target_callbacks[0].__class__.__name__} callbacks is"
                "not currently supported. Please provide a maximum of one."
            )
        else:
            setattr(self, self.callback_handle, resolved_target_callbacks[0])


class FTSEarlyStopping(EarlyStopping, CallbackResolverMixin):
    r"""Extends/specializes :external+pl:class:`~lightning.pytorch.callbacks.early_stopping.EarlyStopping` to
    facilitate multi-phase scheduled fine-tuning.

    Adds :attr:`es_phase_complete`, :attr:`final_phase` and :attr:`finetuningscheduler_callback` attributes and modifies
    ``EarlyStopping._evaluate_stopping_criteria`` to enable multi-phase behavior. Usage of
    :class:`~finetuning_scheduler.fts_supporters.FTSEarlyStopping` is identical to
    :external+pl:class:`~lightning.pytorch.callbacks.early_stopping.EarlyStopping` except the former will evaluate the
    specified early stopping criteria at every scheduled phase.
    :class:`~finetuning_scheduler.fts_supporters.FTSEarlyStopping` will automatically be
    used if a :class:`~finetuning_scheduler.fts.FinetuningScheduler` callback is detected
    and :paramref:`~finetuning_scheduler.fts.FinetuningScheduler.epoch_transitions_only` is ``False``

    .. note::

       For detailed usage information,
       see :external+pl:class:`~lightning.pytorch.callbacks.early_stopping.EarlyStopping`.

    .. note::

       Currently, :class:`~finetuning_scheduler.fts.FinetuningScheduler` supports the use of one
       :class:`~finetuning_scheduler.fts_supporters.FTSEarlyStopping` callback instance at a time.
    """
    _check_on_train_epoch_end: Optional[bool]
    best_score: Tensor
    wait_count: int

    def __init__(self, *args: Any, **kwargs: Any) -> None:
        """
        Attributes:
            es_phase_complete (bool):
                Used to determine if the current phase's early stopping criteria have been met.
            final_phase (bool):
                Used to indicate whether the current phase is the final scheduled phase.
            finetuningscheduler_callback (lightning.pytorch.callbacks.Callback):
                Reference to the :class:`~finetuning_scheduler.fts.FinetuningScheduler`
                callback being used.
            reduce_transition_decisions (bool):
                Used to indicate whether the callback is operating in a distributed context without the monitored metric
                being synchronized (via ``sync_dist`` being set to ``True`` when logging).
            check_on_train_epoch_end (bool): Whether to run early stopping check at the end of the training epoch. If
                this is ``False``, then the check runs at the end of the validation. Defaults to ``None`` similar to
                :external+pl:class:`~lightning.pytorch.callbacks.early_stopping.EarlyStopping` but is set to
                ``False`` during setup unless overridden.
        """
        super().__init__(*args, **kwargs)
        self.es_phase_complete = True
        self.final_phase = True
        self.finetuningscheduler_callback = None
        self.reduce_transition_decisions = False

    def setup(self, trainer: "pl.Trainer", pl_module: "pl.LightningModule", stage: str) -> None:
        """Ensure a :class:`~finetuning_scheduler.fts.FinetuningScheduler` is provided before beginning
        training."""
        self.connect_callback(trainer)
        if self._check_on_train_epoch_end is None:
            # post-validation saving/evaluation is the most common fts usage pattern
            self._check_on_train_epoch_end = False
        super().setup(trainer, pl_module, stage)

    def on_validation_end(self, trainer: "pl.Trainer", pl_module: "pl.LightningModule") -> None:
        """Ascertain whether the execution context of this callback requires that we reduce transition decisions
        over all distributed training processes.

        Args:
            trainer: The :external+pl:class:`~lightning.pytorch.trainer.trainer.Trainer` object
            pl_module  (:external+pl:class:`~lightning.pytorch.core.module.LightningModule`): The
                :external+pl:class:`~lightning.pytorch.core.module.LightningModule` object
        """
        if trainer.state.fn == TrainerFn.FITTING:
            self.reduce_transition_decisions = self.finetuningscheduler_callback._check_sync_dist(self.monitor)
        super().on_validation_end(trainer, pl_module)


    def _transition_es_phase(self) -> None:
        """Encapsulates updating the :class:`~finetuning_scheduler.fts_supporters.FTSEarlyStopping` internal state
        while transitioning to the next scheduled fine-tuning phase."""
        assert self.finetuningscheduler_callback is not None
        self.es_phase_complete = True
        self.wait_count = 0
        rank_zero_debug(
            "Preparing the FTSEarlyStopping callback for transition to the next scheduled fine-tuning phase (phase"
            f" {self.finetuningscheduler_callback.curr_depth + 1})"
        )

    def _reset_es_phase(self) -> None:
        """Encapsulates resetting of :class:`~finetuning_scheduler.fts_supporters.FTSEarlyStopping` internal state
        for the next scheduled fine-tuning phase."""
        assert self.finetuningscheduler_callback is not None
        self.es_phase_complete = False
        self.wait_count = 0
        rank_zero_debug(
            "Reset the FTSEarlyStopping callback for the next scheduled fine-tuning phase (phase"
            f" {self.finetuningscheduler_callback.curr_depth})"
        )

    def _evaluate_stopping_criteria(self, current: Tensor) -> Tuple[bool, Optional[str]]:
        """Evaluate whether and why to stop the current training session.

        Args:
            current (Tensor): The current monitored value to be evaluated

        Returns:
            Tuple[bool, Optional[str]]: Whether the training session should stop and if so, the reason why.
        """
        should_stop = False
        reason = None
        if self.check_finite and not torch.isfinite(current):
            should_stop = True
            reason = (
                f"Monitored metric {self.monitor} = {current} is not finite."
                f" Previous best value was {self.best_score:.3f}. Signaling Trainer to stop."
            )
        elif self.stopping_threshold is not None and self.monitor_op(current, self.stopping_threshold):
            should_stop = True
            reason = (
                "Stopping threshold reached:"
                f" {self.monitor} = {current} {self.order_dict[self.mode]} {self.stopping_threshold}."
                " Signaling Trainer to stop."
            )
        elif self.divergence_threshold is not None and self.monitor_op(-current, -self.divergence_threshold):
            should_stop = True
            reason = (
                "Divergence threshold reached:"
                f" {self.monitor} = {current} {self.order_dict[self.mode]} {self.divergence_threshold}."
                " Signaling Trainer to stop."
            )
        elif self.monitor_op(current - self.min_delta, self.best_score.to(current.device)):
            should_stop = False
            reason = self._improvement_message(current)
            self.best_score = current
            self.wait_count = 0
        else:
            self.wait_count += 1
            if self.wait_count >= self.patience:
                if self.final_phase:
                    should_stop = True
                    reason = (
                        f"Monitored metric {self.monitor} did not improve in the last {self.wait_count} records."
                        f" Best score: {self.best_score.item():.3f}. Signaling Trainer to stop."
                    )
                else:
                    self._transition_es_phase()
        return should_stop, reason

    def _improvement_message(self, current: Tensor) -> str:
        """Override standard EarlyStopping._improvement_message to accommodate loss_parallel/Dtensor."""
        if torch.isfinite(self.best_score):
            msg = (
                f"Metric {self.monitor} improved by {abs(self.best_score - current).item():.3f} >="
                f" min_delta = {abs(self.min_delta)}. New best score: {current.item():.3f}"
            )
        else:
            msg = f"Metric {self.monitor} improved. New best score: {current.item():.3f}"
        return msg


class FTSCheckpoint(ModelCheckpoint, CallbackResolverMixin):
    r"""Extends/specializes :external+pl:class:`~lightning.pytorch.callbacks.model_checkpoint.ModelCheckpoint` to
    facilitate multi-phase scheduled fine-tuning. Overrides the ``state_dict`` and ``load_state_dict`` hooks to
    maintain additional state (:attr:`current_ckpt_depth`, :attr:`best_ckpt_depth`,
    :attr:`finetuningscheduler_callback`). Usage of :class:`~finetuning_scheduler.fts_supporters.FTSCheckpoint` is
    identical to :external+pl:class:`~lightning.pytorch.callbacks.model_checkpoint.ModelCheckpoint` and
    :class:`~finetuning_scheduler.fts_supporters.FTSCheckpoint` will automatically be used if a
    :class:`~finetuning_scheduler.fts.FinetuningScheduler` callback is detected.

    .. note::
        For detailed usage information, see
        :external+pl:class:`~lightning.pytorch.callbacks.model_checkpoint.ModelCheckpoint`.

    .. note::

       Currently, :class:`~finetuning_scheduler.fts.FinetuningScheduler` supports the use of one
       :class:`~finetuning_scheduler.fts_supporters.FTSCheckpoint` callback instance at a time.
    """
    _save_on_train_epoch_end: Optional[bool]
    best_model_path: str
    kth_best_model_path: str
    last_model_path: str
    best_k_models: Dict
    kth_value: Tensor

    def __init__(self, *args: Any, **kwargs: Any):
        """
        Attributes:
            current_ckpt_depth (int):
                Used to track the depth of most recently saved checkpoint
            best_ckpt_depth (int):
                Used to track the depth of the best known checkpoint (it may be from a different training depth)
            finetuningscheduler_callback (lightning.pytorch.callbacks.Callback):
                Reference to the :class:`~finetuning_scheduler.fts.FinetuningScheduler`
                callback being used.
            save_on_train_epoch_end (Optional[bool]): Whether to run checkpointing at the end of the training epoch.
                If this is ``False``, then the check runs at the end of the validation. Defaults to ``None`` similar to
                :external+pl:class:`~lightning.pytorch.callbacks.model_checkpoint.ModelCheckpoint` but is set to
                ``False`` during setup unless overridden.
        """
        super().__init__(*args, **kwargs)
        self.current_ckpt_depth = 0
        self.best_ckpt_depth = 0
        self.finetuningscheduler_callback = None
        self._prev_best_model_path = ''
        self._has_depth_metadata_lock = False
        self._monitor_validated = False

    def setup(self, trainer: "pl.Trainer", pl_module: "pl.LightningModule", stage: str) -> None:
        """Verify a valid callback configuration is present before beginning training.

        Args:
            trainer: The :external+pl:class:`~lightning.pytorch.trainer.trainer.Trainer` object

        Raises:
            MisconfigurationException:
                If a :class:`~finetuning_scheduler.fts.FinetuningScheduler` callback is not
                found on initialization (``finetuningscheduler_callback`` is ``None``)
            MisconfigurationException:
                If :paramref:`~finetuning_scheduler.fts.FinetuningScheduler.restore_best` is
                ``True`` and ``ModelCheckpoint.save_top_k`` is either ``None`` or ``0``
            MisconfigurationException:
                If :paramref:`~finetuning_scheduler.fts.FinetuningScheduler.restore_best` is
                ``True`` and ``monitor`` is ``None``
        """
        # note if only saving best ckpt rather than top k > 1, current_ckpt_depth == best_ckpt_depth
        self.connect_callback(trainer)
        if self.finetuningscheduler_callback.restore_best:  # type: ignore[attr-defined]
            if not self.save_top_k or self.save_top_k == 0:
                raise MisconfigurationException(
                    f"{type(self.finetuningscheduler_callback)} was directed to restore checkpoints"
                    f"(restore_best=True) but {self.__class__.__name__} is configured to save no intermediate"
                    "checkpoints (save_top_k is 0 or None). Please set save_top_k to a non-zero value or set"
                    "restore_best=False"
                )
            elif not self.monitor:
                raise MisconfigurationException(
                    f"{type(self.finetuningscheduler_callback)} was directed to restore checkpoints"
                    f"(restore_best=True) but {self.__class__.__name__} but has no quantity to monitor (monitor=None)."
                    "Please provide a value to monitor or set restore_best=False."
                )
        if self._save_on_train_epoch_end is None:
            # post-validation saving/evaluation is the most common fts usage pattern
            self._save_on_train_epoch_end = False
        # note monitor metric validation must be deferred until first ``monitor_candidates`` access
        super().setup(trainer, pl_module, stage)

    def state_dict(self) -> Dict[str, Any]:
        """Overrides. :external+pl:class:`~lightning.pytorch.callbacks.model_checkpoint.ModelCheckpoint`'s
        ``state_dict`` method to maintain multi-phase training depth state.

        Returns:
            Dict[str, Any]: the callback state dictionary that will be saved.
        """
        self.current_ckpt_depth = self.finetuningscheduler_callback.curr_depth  # type: ignore[attr-defined]
        # a future enhancement of per-depth best score mapping could allow more fine-grained control of this behavior
        if self._should_update_depth_meta:
            self.best_ckpt_depth = self.current_ckpt_depth
        return {
            "monitor": self.monitor,
            "best_model_score": self.best_model_score,
            "best_model_path": self.best_model_path,
            "current_score": self.current_score,
            "dirpath": self.dirpath,
            "best_k_models": self.best_k_models,
            "kth_best_model_path": self.kth_best_model_path,
            "kth_value": self.kth_value,
            "last_model_path": self.last_model_path,
            "current_ckpt_depth": self.current_ckpt_depth,
            "best_ckpt_depth": self.best_ckpt_depth,
        }

    def load_state_dict(self, state_dict: Dict[str, Any]) -> None:
        """Overrides :external+pl:class:`~lightning.pytorch.callbacks.model_checkpoint.ModelCheckpoint`'s
        ``load_state_dict`` method to load multi-phase training depth state.

        Args:
            state_dict: the callback state dict of :class:`~finetuning_scheduler.fts_supporters.FTSCheckpoint`.
        """
        assert self.finetuningscheduler_callback is not None
        assert isinstance(self.finetuningscheduler_callback.pl_module.trainer.early_stopping_callback, FTSEarlyStopping)
        # if we're starting a new level from another checkpoint depth, wait_count could be > 0 contingent on the
        # min_delta
        if self.finetuningscheduler_callback.curr_depth > self.best_ckpt_depth:
            if not self.finetuningscheduler_callback.epoch_transitions_only:
                self.finetuningscheduler_callback.pl_module.trainer.early_stopping_callback.wait_count = 0
        if self.finetuningscheduler_callback._fts_state._resume_fit_from_ckpt:
            dirpath_from_ckpt = state_dict.get("dirpath", self.dirpath)
            if self.dirpath == dirpath_from_ckpt:
                self.best_k_models = state_dict.get("best_k_models", self.best_k_models)
                self.kth_best_model_path = state_dict.get("kth_best_model_path", self.kth_best_model_path)
                self.kth_value = state_dict.get("kth_value", self.kth_value)
                self.current_ckpt_depth = state_dict["current_ckpt_depth"]
                self.best_ckpt_depth = state_dict["best_ckpt_depth"]
            else:
                warnings.warn(
                    f"The dirpath has changed from {dirpath_from_ckpt!r} to {self.dirpath!r}, therefore"
                    " `best_model_score`, `kth_best_model_path`, `kth_value` and `best_k_models` won't be reloaded."
                    " Only `last_model_path`, `best_model_path` and `current_ckpt_depth` will be reloaded."
                )
                self.current_ckpt_depth = state_dict["current_ckpt_depth"]
                self.best_ckpt_depth = self.current_ckpt_depth
            self.last_model_path = state_dict.get("last_model_path", self.last_model_path)
            self.best_model_path = state_dict["best_model_path"]

    @property
    def _should_update_depth_meta(self) -> bool:
        # Depth-aligned checkpoint metadata is only updated if:
        # 1. We are currently saving a top-k checkpoint
        # 2. The `best_model_path` has changed
        return self._has_depth_metadata_lock and self._prev_best_model_path != self.best_model_path

    @contextmanager
    def _depth_metadata_lock(self) -> Iterator[None]:
        """Context manager that conditions just-in-time mutability of depth-aligned checkpoint metadata."""
        try:
            self._has_depth_metadata_lock = True
            yield
        finally:
            self._has_depth_metadata_lock = False

    @override
    def _save_topk_checkpoint(self, trainer: "pl.Trainer", monitor_candidates: Dict[str, Tensor]) -> None:
        """Wrapper around :external+pl:class:`~lightning.pytorch.callbacks.model_checkpoint.ModelCheckpoint`'s
        ``_save_topk_checkpoint`` method.

        To avoid altering the checkpoint sorting and saving logic of the superclass while conditionally enriching it
        with depth-aligned checkpoint metadata and handling edge cases, we wrap this method with additional context.
        """
        with self._depth_metadata_lock():
            self._prev_best_model_path = self.best_model_path
            super()._save_topk_checkpoint(trainer, monitor_candidates)

    @override
    def _monitor_candidates(self, trainer: "pl.Trainer") -> Dict[str, Tensor]:
        # invoke relevant FTS strategy adapter monitor metric validation prior to first collection of monitor candidates
        if not self._monitor_validated and self.monitor:
            self.finetuningscheduler_callback.strategy_adapter.on_validate_monitor_metric(self.monitor)
            self._monitor_validated = True
        return super()._monitor_candidates(trainer)

FTSCallbackDepType: TypeAlias = Union[Type[FTSEarlyStopping], Type[FTSCheckpoint]]


class UniqueKeyLoader(yaml.SafeLoader):
    """Alters SafeLoader to enable duplicate key detection by the SafeConstructor."""

    def construct_mapping(self, node: yaml.MappingNode, deep: bool = False) -> Dict:
        """Overrides the construct_mapping method of the SafeConstructor to raise a ValueError if duplicate keys
        are found.

        Inspired by and adapated from https://stackoverflow.com/a/63215043
        """
        mapping = []
        for key_node, _ in node.value:
            key = self.construct_object(key_node, deep=deep)
            if key not in mapping:
                mapping.append(key)
            else:
                raise ValueError(key)
        return super().construct_mapping(node, deep)


class ScheduleParsingMixin(ABC):
    """Functionality for parsing and validating fine-tuning schedules."""

    SANITY_CHK_ITERABLE = (torch.nn.Parameter(torch.empty(1)),)
    VALID_REINIT_ATTR = ("reinit_lr_cfg", "reinit_optim_cfg")
    VALID_REINIT_KEYS = ("new_lr_scheduler", "new_optimizer")
    # proper initialization of these variables should be done in the child class
    pl_module: pl.LightningModule
    ft_schedule: Optional[Union[str, dict]]
    reinit_optim_cfg: Optional[Dict]
    reinit_lr_cfg: Optional[Dict]
<<<<<<< HEAD
    #log_dir: Optional[Union[str, os.PathLike]]
=======
    log_dir: Union[str, os.PathLike]
>>>>>>> 4590e7e3

    def _validate_ft_sched(self) -> Tuple[int, int]:
        """Ensure the explicitly specified fine-tuning schedule has a valid configuration.

        Returns:
            Tuple[int, int]: A tuple of ints specifying:
                1. The depth of the final scheduled phase
                2. The maximum epoch watermark explicitly specified in the schedule
        """
        max_epoch_wm = -1
        max_phase = 0
        self._validate_schedule_keys()
        self._validate_reinit_cfg()
        named_params = dict(self.pl_module.named_parameters()).keys()
        model_shared_params = find_shared_parameters(self.pl_module)
        msp_ref = tuple((model_shared_params, set(itertools.chain(*model_shared_params))))
        for depth in self.ft_schedule.keys():  # type: ignore[union-attr]
            max_phase = max(max_phase, depth)
            self._parse_phase(depth, named_params, msp_ref)
            if depth > 0:
                assert isinstance(self.ft_schedule, Dict)
                curr_max_epoch = self.ft_schedule[depth]["max_transition_epoch"]
                if 0 <= curr_max_epoch <= max_epoch_wm:
                    es_addendum = " depending upon EarlyStopping criteria."
                    rank_zero_info(
                        f"Specified max_transition_epoch of depth {depth}"
                        f"({self.ft_schedule[depth]['max_transition_epoch']}) is less than or equal to a "
                        f"previous max_transition_epoch ({max_epoch_wm}), depth may execute only a single "
                        f"epoch{'.' if self.epoch_transitions_only else es_addendum}"  # type: ignore[attr-defined]
                    )
                max_epoch_wm = max(max_epoch_wm, curr_max_epoch)
        self._validate_phases_disjoint()
        if self.epoch_transitions_only:  # type: ignore[attr-defined]
            self._validate_epoch_transitions()
        return max_phase, max_epoch_wm

    def _update_pl_lrs(self, pl_lrs_cfg: Dict, lrs_class: FTSLRSchedulerType) -> Dict:
        """Prune keys not part of a valid PyTorch Lightning lr scheduler configuration (if automatic optimization
        used) and update configuration if :external+torch:class:`~torch.optim.lr_scheduler.ReduceLROnPlateau` is
        used.

        Args:
            pl_lrs_cfg (Dict): User-provided PyTorch Lightning lr scheduler configuration

        Returns:
            Dict: PyTorch Lightning lr scheduler configuration without extra keys
        """
        if self.pl_module.automatic_optimization:
            supported_keys = {field.name for field in fields(LRSchedulerConfig)}
            extra_keys = pl_lrs_cfg.keys() - supported_keys
            if extra_keys:
                rank_zero_warn(
                    f"Found unsupported keys in the lr scheduler dict: {extra_keys}.",
                    category=RuntimeWarning,
                )
            pl_lrs_cfg["reduce_on_plateau"] = pl_lrs_cfg.get(
                "reduce_on_plateau", issubclass(lrs_class, torch.optim.lr_scheduler.ReduceLROnPlateau)
            )
            if pl_lrs_cfg["reduce_on_plateau"] and pl_lrs_cfg.get("monitor", None) is None:
                raise MisconfigurationException(
                    "The lr scheduler dict must include a monitor when a `ReduceLROnPlateau` scheduler is used."
                    ' For example: {"optimizer": optimizer, "lr_scheduler":'
                    ' {"scheduler": scheduler, "monitor": "your_loss"}}'
                )

        return {k: v for k, v in pl_lrs_cfg.items() if k in supported_keys}

    def _pl_lrs_validation(self, pl_lrs_cfg: Dict) -> None:
        """Check basic pl lrs config (we aren't instantiating the new scheduler yet so can't validate everything)
        replicating basic PL lr schedule config validation here, originally based on https://bit.ly/3NldbaG.

        Args:
            pl_lrs_cfg (Dict): The PyTorch Lightning learning rate scheduler configuration option dictionary

        Raises:
            MisconfigurationException: If `pl_lrs_cfg['interval']` is not either `step` or `epoch`. Warnings raised for
                unsupported keys that will be ignored.
        """
        if self.pl_module.automatic_optimization:
            if "interval" in pl_lrs_cfg and pl_lrs_cfg["interval"] not in ("step", "epoch"):
                raise MisconfigurationException(
                    'The "interval" key in lr scheduler dict must be "step" or "epoch"'
                    f' but is "{pl_lrs_cfg["interval"]}"'
                )

    def _common_reinit_key_validation(self, target_sched: Dict, target_key: str, depth: Optional[int] = None) -> None:
        """Key validation common to all reinitialzation configuration dictionaries.

        Args:
            target_sched (Dict): The provided reinitialization configuration for either an implicit mode fine-tuning
                schedule or for a given explicity mode fine-tuning phase.
            target_key (str): The expected reinitialization key for the current parsing context.
            depth (Optional[int], optional): If parsing an explicit schedule, the current phase. Defaults to None.

        Raises:
            MisconfigurationException: If a valid reinitialization key is missing in the reinitialization configuration.
            MisconfigurationException: If the configuration provided in valid reinitialization key but did not specify
                a `class_path` for the class to be instantiated.
        """
        if target_key not in target_sched.keys():
            phase_specific_msg = "" if not depth else f"for phase {depth}"
            key_specific_msg = "a lr scheduler" if target_key == "lr_scheduler_init" else "an optimizer"
            raise MisconfigurationException(
                f"Specifying {key_specific_msg} configuration to reinitialize with requires a valid configuration "
                f"dictionary be provided via a `{target_key}` key but no such key was found " + phase_specific_msg + "."
            )
        if not target_sched[target_key].get("class_path"):
            phase_specific_msg = "the specified config." if not depth else f"the specified phase ({depth})."
            raise MisconfigurationException(
                f"Specifying `{target_key}` requires at least a  `class_path` to be specified but this is not the case "
                "for " + phase_specific_msg
            )

    def _optimizer_reinit_key_validation(self, target_sched: Dict, depth: Optional[int] = None) -> None:
        """Validate the keys in a given lr scheduler reinitialization configuration.

        Args:
            target_sched (Dict): The provided optimizer reinitialization configuration for either an implicit mode
                fine-tuning schedule (passed via `reinit_optim_cfg`) or for a given explicity mode fine-tuning phase
                (passed via `new_optimizer` for a given phase)
            depth (Optional[int], optional): If parsing an explicit schedule, the current phase. Defaults to None.
        """
        self._common_reinit_key_validation(target_sched, "optimizer_init", depth)
        optimizer_init = target_sched.get("optimizer_init")
        assert optimizer_init
        self._optimizer_sanity_chk(optimizer_init)

    def _lr_scheduler_reinit_key_validation(self, target_sched: Dict, depth: Optional[int] = None) -> None:
        """Validate the keys in a given lr scheduler reinitialization configuration.

        Args:
            target_sched (Dict): The provided lr scheduler reinitialization configuration for either an implicit mode
                fine-tuning schedule (passed via `reinit_lr_cfg`) or for a given explicity mode fine-tuning phase
                (passed via `new_lr_scheduler` for a given phase)
            depth (Optional[int], optional): If parsing an explicit schedule, the current phase. Defaults to None.

        Raises:
            MisconfigurationException: If an `init_pg_lrs` key is provided in implicit mode training
                (via `reinit_lr_cfg`).
        """
        self._common_reinit_key_validation(target_sched, "lr_scheduler_init", depth)
        implicit_chk = bool(self.reinit_lr_cfg)
        if "init_pg_lrs" in target_sched.keys() and implicit_chk:
            raise MisconfigurationException(
                "Specifying a `init_pg_lrs` key in the lr scheduler configuration passed via `reinit_lr_cfg` (i.e. "
                "implicit mode training) is not a valid configuration since the same lr scheduler configuration "
                "is intended to be reinitialized at every fine-tuning phase with implicit mode fine-tuning."
            )
        # if we're passing pl lr scheduler configuration, validate the keys
        if "pl_lrs_cfg" in target_sched.keys():
            self._pl_lrs_validation(pl_lrs_cfg=target_sched["pl_lrs_cfg"])
        if (
            "use_current_optimizer_pg_lrs" in target_sched.keys()
            and target_sched["use_current_optimizer_pg_lrs"]
            and "init_pg_lrs" not in target_sched.keys()
        ):
            info_msg = (
                "Since `use_current_optimizer_pg_lrs` has been set to `True`, lr scheduler reinitializations "
                f"associated with phase {depth} will use the current optimizer `lr`s rather than defaulting "
                "to the existing optimizer's `initial_lr` configuration for existing parameter groups."
            )
            rank_zero_info(info_msg)
        if "init_pg_lrs" in target_sched.keys():
            warn_msg = (
                "Found an `init_pg_lrs` key in the specified lr scheduler reinitialization config. Remember to "
                "ensure the number of specified parameter groups matches the number of parameter groups created in "
                "in previous phases. This aspect of the optimization path is not currently fully simulated on "
                "`FinetuningScheduler` initialization so is left to the user to validate."
            )
            assert depth
            ScheduleParsingMixin._parse_reint_pg_lrs(depth=depth, init_pg_lrs=target_sched["init_pg_lrs"])
            rank_zero_warn(warn_msg)
        lr_scheduler_init = target_sched.get("lr_scheduler_init")
        assert lr_scheduler_init
        self._lr_scheduler_sanity_chk(lr_scheduler_init, implicit_chk)

    def _reinit_validation(self, reinit_cfg: Dict) -> None:
        """Trigger reinitialization configuration validation for all provided configurations. This will be a single
        configuration for implicit mode fine-tuning or n configurations for explicit mode.

        Args:
            reinit_cfg (Dict): An lr scheduler and/or optimizer reinitialization configuration to parse/validate
        """
        reinit_validation_funcs = (self._lr_scheduler_reinit_key_validation, self._optimizer_reinit_key_validation)
        for (rk, rp), rattr, rfunc in zip(
            reinit_cfg.items(), ScheduleParsingMixin.VALID_REINIT_ATTR, reinit_validation_funcs
        ):
            if getattr(self, rattr):
                rfunc(reinit_cfg[rk])
            else:
                for k, r_cfg in rp.items():
                    rfunc(r_cfg, k)

    def _validate_reinit_cfg(self) -> None:
        """Orchestrate optimizer and lr scheduler reinitialization configuration validation.

        Raises:
            MisconfigurationException: If a `new_optimizer` or `new_lr_scheduler` configuration is passed to the initial
                training phase.
        """
        assert isinstance(self.ft_schedule, Dict)
        reinit_cfg = {}
        for reinit_k, attr in zip(ScheduleParsingMixin.VALID_REINIT_KEYS, ScheduleParsingMixin.VALID_REINIT_ATTR):
            reinit_cfg[reinit_k] = getattr(self, attr) or {
                k: self.ft_schedule[k].get(reinit_k)
                for k in self.ft_schedule.keys()
                if self.ft_schedule[k].get(reinit_k)
            }
        if not any(reinit_cfg.values()):
            return  # no further validation needed since there is no reinitialization configuration
        self._has_reinit_schedule = True  # schedules that reinitialize require special handling in some contexts
<<<<<<< HEAD
        assert self.trainer is not None
=======
        assert self.pl_module.trainer is not None
>>>>>>> 4590e7e3
        assert self.log_dir is not None
        for rk, rp in reinit_cfg.items():
            if isinstance(rp, dict) and 0 in rp.keys():
                raise MisconfigurationException(
                    f"You have specified a `{rk}` reinitialization directive for the initial training phase which is an"
                    "invalid configuration. The initial configuration should be passed to your LightningModule."
                )
        self._reinit_validation(reinit_cfg)

    def _convert_phase_keys(self) -> None:
        """Ensures phase keys are integers, converting them to integers if possible and raising an error otherwise.

        Raises:
            MisconfigurationException: If the phase keys provided in the schedule are not convertible to integers.
        """
        assert isinstance(self.ft_schedule, Dict)
        try:
            orig_keys = set(self.ft_schedule.keys())
            self.ft_schedule = {int(k): v for k, v in self.ft_schedule.items()}
            key_diff = set(self.ft_schedule.keys()) ^ orig_keys
            if key_diff:
                rank_zero_warn(
                    "Note, the specified fine-tuning schedule had non-integer keys implicitly converted to "
                    f"integers. Key diff: {key_diff}"
                )
                self._rewrite_schedule()
        except ValueError as value_err:
            raise MisconfigurationException(
                "The supplied schedule was found to use one or more keys that were not convertible to integers. "
                f"The encountered error was: {value_err}"
            )

    def _rewrite_schedule(self, err_msg: Optional[str] = None) -> None:
<<<<<<< HEAD
        """Saves a reconfigured schedule to ``self.log_dir`` and optionally raises an error message if specified.
=======
        """Saves a reconfigured schedule to ``self.log_dir`` and optionally raises an error message if
        specified.
>>>>>>> 4590e7e3

        Args:
            err_msg (Optional[str], optional): The error message that should be raised after saving the transformed
            schedule. Defaults to None.

        Raises:
            MisconfigurationException: Provides the specified error message if the caller specifies one. e.g. if the
                schedule contains (non-convertible) non-integer keys and/or non-zero-based and contiguous keys.
        """
<<<<<<< HEAD
        assert self.trainer is not None
=======
        assert self.pl_module.trainer is not None
>>>>>>> 4590e7e3
        assert self.log_dir is not None
        assert isinstance(self.ft_schedule, Dict)
        rewrite_dest = None
        # write the reconfigured schedule to our log directory to allow user validation
        rewrite_dest = ScheduleImplMixin.save_schedule(
            f"{self.pl_module.__class__.__name__}_ft_schedule_valid.yaml",
            self.ft_schedule,
<<<<<<< HEAD
            self.log_dir,
=======
            self.log_dir if self.log_dir else self.pl_module.trainer.log_dir,
>>>>>>> 4590e7e3
        )
        if err_msg:
            raise MisconfigurationException(
                err_msg + f"and has thus been reconfigured and saved to '{rewrite_dest}'. Please validate the "
                "reconfigured schedule and restart training with a valid schedule."
            )

    def _validate_schedule_keys(self) -> None:
        """Ensures schedule keys are integers, zero-based and contiguous.

        If the schedule does not meet these requirements, attempts to transform the passed schedule to meet them and
        writes the candidate schedule out for subsequent user validation.
        """
<<<<<<< HEAD
        assert self.trainer is not None
        assert self.log_dir is not None
=======
        assert self.pl_module.trainer is not None
        assert (self.pl_module.trainer.log_dir is not None or self.log_dir is not None)
>>>>>>> 4590e7e3
        assert isinstance(self.ft_schedule, Dict)
        self._convert_phase_keys()
        contiguous = len(self.ft_schedule.keys()) == (max(self.ft_schedule.keys()) + 1)
        if not contiguous:
            for i, k in enumerate(sorted(self.ft_schedule.keys())):
                self.ft_schedule[i] = self.ft_schedule.pop(k)
            err_msg = "The supplied schedule was found to have non-contiguous or non-zero-indexed keys "
            self._rewrite_schedule(err_msg=err_msg)

    def _validate_epoch_transitions(self) -> None:
        """If not composing :external+pl:class:`~lightning.pytorch.callbacks.early_stopping.EarlyStopping` and
        epoch-driven stopping criteria (the default behavior) but instead specifying exclusively epoch-driven
        transitions ( :paramref:`~finetuning_scheduler.fts.FinetuningScheduler.epoch_transitions_only` is
        ``True``), ensure the specified schedule specifies transitions for every phase.

        Raises:
            MisconfigurationException: If the specified schedule does not include epoch-driven transitions for all
                phases.
        """
        assert isinstance(self.ft_schedule, Dict)
        missing_transitions = [d for d in self.ft_schedule.keys() if self.ft_schedule[d]["max_transition_epoch"] < 0]
        if missing_transitions:
            raise MisconfigurationException(
                f"epoch_transitions_only specified but some phases "
                f"({', '.join(str(d) for d in missing_transitions)}) are missing a "
                "max_transition_epoch. Please unset epoch_transitions_only or "
                "specify a max_transition_epoch for each phase."
            )

    def _parse_phase_lr(self, depth: int) -> None:
        """Parse/Define per-phase base learning rates.

        Args:
            depth (int): Schedule depth/phase to parse
        Raises:
            MisconfigurationException: If the specified per-phase learning rate is not convertable to a float.
        """
        assert isinstance(self.ft_schedule, Dict)
        if depth > 0:
            self.ft_schedule[depth].setdefault("lr", self.base_max_lr)  # type: ignore[attr-defined]
            try:
                float(self.ft_schedule[depth]["lr"])
            except ValueError:
                raise MisconfigurationException(
                    f"The lr '{self.ft_schedule[depth]['lr']}' in phase {depth} of the provided explicit schedule"
                    "could not be cast to a float. Specified learning rates must be convertable to a float."
                )
        else:
            if self.ft_schedule[depth].get("lr", None):
                rank_zero_warn(
                    f"A lr for fine-tuning phase 0 has been specified ({self.ft_schedule[0]['lr']}). This"
                    " lr will be overridden by the lr specified via the initial optimizer configuration"
                    " (typically in `configure_optimizers()`)."
                )
                del self.ft_schedule[depth]["lr"]

    def _parse_phase(self, depth: int, named_params: KeysView, shared_params: Tuple) -> None:
        """Expand any regex expressions specified in an ft_schedule phase to fully qualified parameter names. If
        any shared parameter copies are explicitly specified in the schedule, the copies will be pruned from the
        schedule with a warning.

        Args:
            depth (int): Schedule depth/phase to parse
            named_params (KeysView): The named parameters of the model
            shared_params (Tuple): A tuple containing the shared parameter names of the current model in both
                associative list and set forms.

        Raises:
            MisconfigurationException: If a specified parameter or regex does not resolve to at least one parameter.
        """
        assert isinstance(self.ft_schedule, Dict)
        self.ft_schedule[depth].setdefault("max_transition_epoch", -1)
        self._parse_phase_lr(depth)
        orig_params = self.ft_schedule[depth].get("params", [])
        resolved_params = []
        for p in orig_params:
            regex_params = []
            explicit_params = False
            if p in named_params:
                explicit_params = True
                resolved_params.append(p)
            else:
                ppat = re.compile(fr"{p}")
                regex_params = [n for n in named_params if ppat.match(n)]
                resolved_params.extend(regex_params)
            if not (regex_params or explicit_params):
                if p in shared_params[1]:
                    pruning_param_msg = (
                        f"Pruning explicitly specified shared parameter {p} from provided schedule (it will be thawed "
                        f" when its registered source parameter {[pl[0] for pl in shared_params[0] if p in pl][0]} is"
                        " thawed."
                    )
                    rank_zero_warn(pruning_param_msg)
                else:
                    raise MisconfigurationException(
                        f"The parameter or regex '{p}' specified in phase {depth} of the "
                        "provided explicit schedule did not match any named parameter in the "
                        "model."
                    )
        self.ft_schedule[depth]["params"] = resolved_params

    def _validate_phases_disjoint(self) -> None:
        """Validate that the defined schedule does not specify any parameter in multiple phases.

        Raises:
            MisconfigurationException: Provides a list of the parameters specified in more than one phase.
        """
        assert isinstance(self.ft_schedule, Dict)
        phase_lists = [self.ft_schedule[d]["params"] for d in self.ft_schedule.keys()]
        params = Counter(list(itertools.chain(*phase_lists)))
        unique_params = Counter(list(set().union(*phase_lists)))
        params.subtract(unique_params)
        dup_params = list(params.elements())
        if dup_params:
            raise MisconfigurationException(
                f"Phases are not disjoint. The following parameters are specified in "
                f"multiple phases: {', '.join(dup_params)}"
            )

    def _reinit_phase0_pgs(self, thawed_pl: List) -> List:
        """Reconstruct the parameter groups associated with phase 0 of the schedule.

        Args:
            thawed_pl (List): A list of parameter names from which to construct the initial parameter groups.

        Returns:
            List: A list of one or two new parameter groups (contingent on the module's use of ``no_decay``)
        """
        no_decay = getattr(self.pl_module, "no_decay", None)
        if no_decay:
            pgs = [
                {
                    "params": [
                        p
                        for n, p in self.pl_module.named_parameters()
                        if not any(nd in n for nd in no_decay) and n in thawed_pl and p.requires_grad
                    ]
                },
                {
                    "params": [
                        p
                        for n, p in self.pl_module.named_parameters()
                        if any(nd in n for nd in no_decay) and n in thawed_pl and p.requires_grad
                    ],
                    "weight_decay": 0.0,
                },
            ]
        else:
            pgs = [{"params": [p for n, p in self.pl_module.named_parameters() if n in thawed_pl and p.requires_grad]}]
        return pgs

    def _save_pre_reinit_lr_state(self, trainer: pl.Trainer) -> Tuple[Dict, List]:
        """Capture the existing lr state for all parameter groups associated with previous depths to enable
        restoration during the next phase transition.

        Args:
            trainer (pl.Trainer): The :external+pl:class:`~lightning.pytorch.trainer.trainer.Trainer` object.

        Returns:
            Tuple[Dict, List]: The lr state to restore from the current lr scheduler and the most recent `lr`s for
                parameter groups associated with the current phases's optimizer.
        """
        curr_lr_state: Dict = {}
        if trainer.lr_scheduler_configs:
            curr_lr_state = deepcopy(trainer.lr_scheduler_configs[0].scheduler.state_dict())
        prev_optimizer_lrs = copy([group["lr"] for group in trainer.strategy.optimizers[0].param_groups])
        return curr_lr_state, prev_optimizer_lrs

    def reinit_optimizer(self, new_optimizer: Dict, trainer: pl.Trainer, init_params: List) -> ParamGroupAddable:
        """Reinitialize the optimizer, using a validated optimizer reinitialization configuration.

        Args:
            new_optimizer (Dict): A dictionary defining the new optimizer configuration to be initialized.
            trainer (pl.Trainer): The :external+pl:class:`~lightning.pytorch.trainer.trainer.Trainer` object.
            init_params (List): The list of parameter names with which to initialize the new optimizer.

        Returns:
            ParamGroupAddable: A handle for the newly reinitialized optimizer.
        """
        optimizer_init = new_optimizer["optimizer_init"]
        prev_optim_repr = repr(trainer.strategy.optimizers[0])
        optimizer_class = self._import_reinit_class(optimizer_init, reinit_target="optimizer")
        reinit_pgs = self._reinit_phase0_pgs(thawed_pl=init_params)
        new_optimizer_handle = optimizer_class(
            reinit_pgs, **optimizer_init.get("init_args", {})  # type: ignore[operator, arg-type]
        )
        # If the user or optimizer doesn't set `initial_lr` keys, add them based on the initial lr values.
        # The latest LR state will still be set in subsequent phases, but this allows subsequent lr scheduler
        # reinitializations to access an `initial_lr` for the existing optimizer if desired (important for consistency
        # with lr scheduler-only reinitializations).
        for group in new_optimizer_handle.param_groups:  # type: ignore[union-attr]
            group["initial_lr"] = group.get("initial_lr", group["lr"])
        trainer.strategy.optimizers = [new_optimizer_handle]  # type: ignore[list-item]
        if trainer.lr_scheduler_configs:
            trainer.lr_scheduler_configs[0].scheduler.optimizer = new_optimizer_handle  # type: ignore[assignment]
        self._maybe_trace_reinit("optimizer", prev_optim_repr, repr(trainer.strategy.optimizers[0]))
        return new_optimizer_handle  # type:ignore[return-value]

    def reinit_lr_scheduler(self, new_lr_scheduler: Dict, trainer: pl.Trainer, optimizer: ParamGroupAddable) -> None:
        """Reinitialize the learning rate scheduler, using a validated learning rate scheduler configuration and
        wrapping the existing optimizer.

        Args:
            new_lr_scheduler (Dict): A dictionary defining the new lr scheduler configuration to be initialized.
            trainer (pl.Trainer): The :external+pl:class:`~lightning.pytorch.trainer.trainer.Trainer` object.
            optimizer (:class:`~finetuning_scheduler.types.ParamGroupAddable`): A supported optimizer instance around
                which the new lr scheduler will be wrapped.
        """
        ################################################################################################################
        # The following precedence governs the configuration of existing parameter group `lr`s when reinitializing an LR
        # scheduler:
        #   1. User-provided `lr`s from the `init_pg_lrs` directive if it exists
        #   2. Existing optimizer `lr`s if ``use_current_optimizer_pg_lrs`` is set to ``True``
        #   3. The ``initial_lr`` of the current optimizer parameter groups by default
        #   4. The existing optimizer `lr`s if ``use_current_optimizer_pg_lrs`` is not set to ``True`` but the relevant
        #      parameter group does not have an ``initial_lr`` key
        ################################################################################################################
        lr_scheduler_init = new_lr_scheduler["lr_scheduler_init"]
        prev_lrs_repr = repr(trainer.lr_scheduler_configs[0])
        lrs_class = self._import_reinit_class(lr_scheduler_init, reinit_target="lr_scheduler")
        existing_lr_key = "initial_lr" if not new_lr_scheduler.get("use_current_optimizer_pg_lrs", None) else "lr"
        curr_optimizer_lrs = [group.get(existing_lr_key, group["lr"]) for group in optimizer.param_groups]
        reset_init_pg_lrs = True if new_lr_scheduler.get("init_pg_lrs", None) else False
        initial_optimizer_lrs = new_lr_scheduler.get("init_pg_lrs", curr_optimizer_lrs)
        for _, data in enumerate(zip(optimizer.param_groups, initial_optimizer_lrs)):
            param_group, lr = data
            param_group["lr"] = lr
            if reset_init_pg_lrs:
                param_group["initial_lr"] = lr
        if "pl_lrs_cfg" in new_lr_scheduler.keys():
            new_lr_scheduler["pl_lrs_cfg"] = self._update_pl_lrs(
                new_lr_scheduler["pl_lrs_cfg"], lrs_class=lrs_class  # type:ignore[arg-type]
            )
        assert callable(lrs_class)
        new_lrs_config = LRSchedulerConfig(
            scheduler=lrs_class(
                optimizer=optimizer, **lr_scheduler_init.get("init_args", {})  # type: ignore[arg-type]
            ),
            **new_lr_scheduler.get("pl_lrs_cfg", {}),
        )
        trainer.strategy.lr_scheduler_configs = [new_lrs_config]
        self._maybe_trace_reinit("lr scheduler", prev_lrs_repr, repr(trainer.lr_scheduler_configs[0]))

    def _maybe_trace_reinit(self, target_type: str, prev_repr: str, new_repr: str) -> None:
        """Trace valid optimizer and lr scheduler transitions (including intermediate restorations).

        Args:
            target_type (str): The type of object being reinitialized.
            prev_repr (str): A representation of the state of the target object before reinitialization.
            new_repr (str): A representation of the state of the target object after reinitialization.
        """
        reinit_msg = f"Fine-Tuning Scheduler has reinitialized the {target_type} as directed:{os.linesep}"
        rank_zero_debug(
            reinit_msg + f"Previous {target_type} state:`{prev_repr}`{os.linesep}"
            f"New {target_type} state: `{new_repr}`{os.linesep}"
        )

    @staticmethod
    def _parse_reint_pg_lrs(depth: int, init_pg_lrs: List) -> None:
        """Parse/Define per-phase base-learning rate overrides for an lr scheduler reinitialization.

        Args:
            depth (int): the current schedule depth being evaluated
            init_pg_lrs (List): the list of new lrs to set as initial for the new lr scheduler.
        Raises:
            MisconfigurationException: If any of the specified per-phase learning rates are not convertable to a float.
        """
        for lr in init_pg_lrs:
            try:
                float(lr)
            except ValueError:
                raise MisconfigurationException(
                    f"Not all of the lrs specified in `init_pg_lrs`: ({init_pg_lrs}) associated with phase {depth} of "
                    "the provided explicit schedule could be cast to a float. Specified learning rates must be "
                    "convertable to a float."
                )

    def _is_supported_lr(self, lr_class: FTSLRSchedulerType) -> None:
        """Evaulate whether the provided lr scheduler is currently supported.

        Args:
            lr_class (FTSLRSchedulerType): The lr scheduler class to be inspected for support.

        Raises:
            MisconfigurationException: If :paramref:`~finetuning_scheduler.fts.FinetuningScheduler.allow_untested` is
                ``False`` and the provided lr scheduler class is not a subclass allowed by ``FTSLRSchedulerTypeTuple``.
        """
        if not issubclass(lr_class, FTSLRSchedulerTypeTuple):
            if not self.allow_untested:  # type: ignore[attr-defined]
                error_msg = (
                    f"The provided lr scheduler ({lr_class}) is not currently supported by"
                    " FinetuningScheduler. Please use a currently supported torch scheduler (or subclass thereof)"
                    f" ({([i.__name__ for i in FTSLRSchedulerTypeTuple])}) or if you would like to attempt to use the"
                    " currently specified scheduler, pass ``allow_untested=True`` to the FinetuningScheduler callback"
                    " when adding it."
                )
                rank_zero_warn(error_msg)
                raise MisconfigurationException(error_msg)
            else:
                warn_msg = (
                    "Allowing untested scheduler"
                    f" '{type(lr_class)}' because ``allow_untested`` is ``True``."  # type: ignore[attr-defined]
                )
                rank_zero_warn(warn_msg)

    def _is_supported_reinit_optimizer(self, optim_class: Union[Any, ParamGroupAddable]) -> None:
        """Evaulate whether the provided optimizer is currently supported in the context of optimizer
        reinitialization.

        Args:
            optim_class (ParamGroupAddable): The optimizer class to be inspected for support.

        Raises:
            MisconfigurationException: If the provided optimizer class is known to be currently unsupported in the
                context of optimizer reinitialization.
        """
        if issubclass(optim_class, ZeroRedundancyOptimizer):  # type: ignore[arg-type]
            error_msg = (
                f"The provided optimizer ({optim_class}) is not currently supported by FinetuningScheduler in the"
                " context of optimizer reinitialization. Please use a currently supported torch optimizer (or subclass"
                " thereof) from those provided in `torch.optim`: https://pytorch.org/docs/stable/optim.html#algorithms."
            )
            rank_zero_warn(error_msg)
            raise MisconfigurationException(error_msg)

    def _import_reinit_class(
        self, reinit_cfg: Dict, reinit_target: str
    ) -> Union[FTSLRSchedulerType, ParamGroupAddable]:
        """Import the reinitialization class (lr scheduler or optimizer) specified in the provided reinitialization
        configuration.

        Args:
            reinit_cfg (Dict): The user-provided reinitialization configuration.
            reinit_target (str): The reinitialization target, currently "optimizer" or "lr_scheduler".

        Raises:
            MisconfigurationException: If the specified class cannot be imported successfully.

        Returns:
            Union[FTSLRSchedulerType, ParamGroupAddable]: The class to reinitialize.
        """
        # TODO: refactor this function to enable type narrowing while continuing to share relevant code paths
        try:
            class_module, class_name = reinit_cfg["class_path"].rsplit(".", 1)
            module = __import__(class_module, fromlist=[class_name])
            reinit_class = getattr(module, class_name)
            if reinit_target == "lr_scheduler":
                self._is_supported_lr(reinit_class)
        except (ImportError, AttributeError) as err:
            error_msg = (
                "Could not import specified reinitialization configuration class using class_path "
                f"({reinit_cfg['class_path']}). Recieved the following error while importing: {err}. Please validate "
                "specified `class_path` before resubmitting."
            )
            rank_zero_warn(error_msg)
            raise MisconfigurationException(error_msg)
        return reinit_class

    @staticmethod
    def _import_strategy_adapter(strategy_key: str, adapter_map: Dict[str, str]) -> Type[StrategyAdapter]:
        """Import the custom strategy adapter specified in the ``custom_strategy_adapter`` configuration.

        Args:
            qualname (Dict): The user-provided custom strategy adapter fully qualified class name.

        Raises:
            MisconfigurationException: If the specified custom strategy adapter cannot be imported successfully.
            MisconfigurationException: If the specified `strategy_key` does not match the current strategy.

        Returns:
            StrategyAdapter: The custom strategy adapter class to be instantiated.
        """
        try:
            qualname = adapter_map.get(strategy_key, None)
            if not qualname:
                raise MisconfigurationException(
                    f"Current strategy name ({strategy_key}) does not map to a custom strategy adapter in the"
                    f" provided `custom_strategy_adapter` mapping ({adapter_map})."
                )
            class_module, class_name = qualname.rsplit(".", 1)
            module = __import__(class_module, fromlist=[class_name])
            custom_strategy_adapter_cls = getattr(module, class_name)
            issubclass(custom_strategy_adapter_cls, StrategyAdapter)
        except (ImportError, AttributeError) as err:
            error_msg = (
                "Could not import the specified custom strategy adapter class using the provided fully qualified class"
                f" name ({qualname}). Recieved the following error while importing: {err}. Please validate specified"
                " path."
            )
            rank_zero_warn(error_msg)
            raise MisconfigurationException(error_msg)
        return custom_strategy_adapter_cls

    def _optimizer_sanity_chk(self, optimizer_init: Dict) -> None:
        """Before beginning execution of defined fine-tuning schedule, perform a sanity check of the specified
        optimizer reinitialization configuration. To the extent reasonable (i.e. without simulating the entire
        training path), if the provided optimizer reinitialization configuration is expected to fail, it is user-
        friendly to provide this feedback to the user before training begins.

        Args:
            optimizer_init (Dict): The user-provided optimizer reinitialization configuration.

        Raises:
            MisconfigurationException: If a valid and supported scheduler cannot be instantiated with the specified
                init args.
        """
        optimizer_class = self._import_reinit_class(optimizer_init, reinit_target="optimizer")
        self._is_supported_reinit_optimizer(optimizer_class)
        test_optimizer_init = copy(optimizer_init.get("init_args", {}))
        try:
            assert callable(optimizer_class)
            test_optimizer = optimizer_class(
                ScheduleParsingMixin.SANITY_CHK_ITERABLE, **test_optimizer_init  # type: ignore[arg-type]
            )
        except Exception as err:
            error_msg = (
                "Could not configure the specified optimizer class using the `init_args` "
                f"({optimizer_init['init_args']}). Recieved the following error while sanity checking schedule "
                f"phases: {err}. Please validate specified `init_args` before resubmitting."
            )
            rank_zero_warn(error_msg)
            raise MisconfigurationException(error_msg)
        assert isinstance(test_optimizer, ParamGroupAddable)

    def _lr_scheduler_sanity_chk(self, lr_scheduler_init: Dict, is_implicit_mode: bool = False) -> None:
        """Before beginning execution of defined fine-tuning schedule, perform a sanity check of the specified lr
        scheduler reinitialization configuration. To the extent reasonable (i.e. without simulating the entire
        training path), if the provided lr scheduler reinitialization configuration is expected to fail, it is
        user-friendly to provide this feedback to the user before training begins.

        Args:
            lr_scheduler_init (Dict): The user-provided lr scheduler reinitialization configuration.

        Raises:
            MisconfigurationException: If a valid and supported scheduler cannot be instantiated with the specified
                init args.
        """
        lrs_class = self._import_reinit_class(lr_scheduler_init, reinit_target="lr_scheduler")
        if lr_scheduler_init.get("init_args") and "optimizer" in lr_scheduler_init.get("init_args", {}).keys():
            warn_msg = (
                f"Found an `optimizer` key in the provided `lr_scheduler_init`: {lr_scheduler_init['init_args']} "
                f"Note that the existing optimizer and all associated parameter groups will be used when "
                "reinitializing the lr schedule using the specified scheduler so the provided `optimizer` key will "
                "have no effect."
            )
            rank_zero_warn(warn_msg)
            del lr_scheduler_init["init_args"]["optimizer"]
        min_lr_param = lr_scheduler_init["init_args"].get("min_lr")
        invalid_min_lr = (
            True if min_lr_param and (isinstance(min_lr_param, list) or isinstance(min_lr_param, tuple)) else False
        )
        reinit_rlrop = is_implicit_mode and issubclass(
            lrs_class, torch.optim.lr_scheduler.ReduceLROnPlateau  # type: ignore[arg-type]
        )
        if reinit_rlrop and invalid_min_lr:
            raise MisconfigurationException(
                "In the lr scheduler configuration passed via `reinit_lr_cfg` (i.e. implicit mode training)"
                " `min_lr` cannot be a list or tuple since the same lr scheduler configuration is intended to be"
                " reinitialized at every fine-tuning phase with implicit mode fine-tuning."
            )
        test_lr_init = copy(lr_scheduler_init.get("init_args", {}))
        if min_lr_param:
            del test_lr_init["min_lr"]  # our mock optimizer will not have any param groups
        try:
            assert callable(lrs_class)
            testlr = lrs_class(optimizer=_MockOptimizer(), **test_lr_init)
        except Exception as err:
            error_msg = (
                "Could not configure the specified LR scheduler class using the `init_args` "
                f"({lr_scheduler_init['init_args']}). Recieved the following error while sanity checking schedule "
                f"phases: {err}. Please validate specified `init_args` before resubmitting."
            )
            rank_zero_warn(error_msg)
            raise MisconfigurationException(error_msg)
        assert issubclass(type(testlr), FTSLRSchedulerTypeTuple)


class ScheduleImplMixin(ABC):
    """Functionality for generating and executing fine-tuning schedules."""

    # proper initialization of these variables should be done in the child class
    pl_module: pl.LightningModule
    ft_schedule: Optional[Union[str, dict]]
    reinit_optim_cfg: Optional[Dict]
    reinit_lr_cfg: Optional[Dict]
    #log_dir: Optional[Union[str, os.PathLike]]
    max_depth: int
    _msg_cache: Set
    _fts_state: FTSState
    PHASE_0_DIVERGENCE_MSG = (
        "After executing the provided `configure_optimizers` method, the optimizer state differs from the configuration"
        " FinetuningScheduler expected at the beginning of scheduled fine-tuning (phase 0).\n"
    )
    log_dir: Optional[Union[str, os.PathLike]]

    @property
    @abstractmethod
    def curr_depth(self) -> int:
        pass

    def init_fts(self) -> None:
        """Initializes the fine-tuning schedule and prepares the first scheduled level.

        Calls the relevant
        :class:`~finetuning_scheduler.strategy_adapters.StrategyAdapter` hooks before and after fine-tuning schedule
        initialization.
        1. Generate the default fine-tuning schedule and/or load it into
        :paramref:`~finetuning_scheduler.fts.FinetuningScheduler.ft_schedule`.
        2. Prepare the first scheduled fine-tuning level, unfreezing the relevant parameters.
        """
        self.strategy_adapter.on_before_init_fts()
        if not self._fts_state._ft_init_epoch:
            self._fts_state._ft_init_epoch = max(self.trainer.current_epoch, 0)
        self.init_ft_sched()
        self.strategy_adapter.on_after_init_fts()

    def gen_or_load_sched(self) -> None:
        """Load an explicitly specified fine-tuning schedule if one provided, otherwise generate a default one."""
        assert self.trainer is not None
        if not self.ft_schedule and self.max_depth == -1:
            rank_zero_info("No fine-tuning schedule provided, max_depth set to -1 so iteratively thawing entire model")
<<<<<<< HEAD
        assert self.log_dir is not None
=======
        assert (self.pl_module.trainer.log_dir is not None or self.log_dir is not None)
>>>>>>> 4590e7e3
        if self.ft_schedule and self.reinit_lr_cfg:
            error_msg = (
                "Specifying both `ft_schedule` and `reinit_lr_cfg` is an invalid configuration. `reinit_lr_cfg` "
                "specifies an lr scheduler configuration to reinitialize with at every new phase of an implicitly "
                "defined fine-tuning shedule whereas `ft_schedule` is an explicity defined schedule. To reinitialize "
                "a given lr scheduler configuration with an explicit fine-tuning schedule, please add the desired "
                "lr scheduler configurations to your explicit schedule using the `new_lr_scheduler` key of the "
                "relevant phases."
            )
            rank_zero_warn(error_msg)
            raise MisconfigurationException(error_msg)
        if self.ft_schedule:  # thaw according to an explicit schedule
            self.ft_schedule = (
                self.load_yaml_schedule(pathlib.Path(self.ft_schedule))
                if not isinstance(self.ft_schedule, Dict)
                else self.ft_schedule
            )
            # save the parsed schedule to our log directory to ensure reproducibility
            ScheduleImplMixin.save_schedule(
                f"{self.pl_module.__class__.__name__}_ft_schedule.yaml",
                self.ft_schedule,
<<<<<<< HEAD
                self.log_dir,
            )
        else:
            self.gen_implicit_schedule(self.log_dir)
            self.ft_schedule = self.trainer.strategy.broadcast(self.ft_schedule)
=======
                self.log_dir if self.log_dir else self.pl_module.trainer.log_dir,
            )
        else:
            self.gen_implicit_schedule(self.log_dir if self.log_dir else self.pl_module.trainer.log_dir)
            self.ft_schedule = self.pl_module.trainer.strategy.broadcast(self.ft_schedule)
>>>>>>> 4590e7e3

    def init_ft_sched(self) -> None:
        """Generate the default fine-tuning schedule and/or load it into
        :paramref:`~finetuning_scheduler.fts.FinetuningScheduler.ft_schedule`.

        Broadcast the schedule to ensure it is available for use in a distributed context.
        """
        self.gen_or_load_sched()
        assert isinstance(self.ft_schedule, Dict)
        if self.max_depth == -1:
            self.max_depth = len(self.ft_schedule) - 1
        else:
            self.max_depth = min(self.max_depth, len(self.ft_schedule) - 1)
        max_phase, max_epoch_wm = self._validate_ft_sched()  # type: ignore[attr-defined]
        # if the final phase is not using EarlyStopping, apply the maximum phase-specified epoch to global max_epochs
        if self.ft_schedule[max_phase]["max_transition_epoch"] >= 0:
            assert self.trainer is not None
            rank_zero_warn(
                "Final phase max_transition_epoch"
                f" ({self.ft_schedule[max_phase]['max_transition_epoch']})"
                f" will be overidden by the greater of max_epochs ({self.trainer.max_epochs}) and"
                f" the maximum phase-specified epoch ({max_epoch_wm})."
            )
            self.trainer.fit_loop.max_epochs = max(max_epoch_wm, self.trainer.max_epochs)

    @rank_zero_only
    def gen_implicit_schedule(self, sched_dir: Union[str, os.PathLike]) -> None:
        """Generate the default schedule, save it to ``sched_dir`` and load it into
        :attr:`~finetuning_scheduler.fts.FinetuningScheduler.ft_schedule`

        Args:
            sched_dir: directory to which the generated schedule should be written. By default will be
                ``Trainer.log_dir``.
        """
        default_ft_schedule = ScheduleImplMixin.gen_ft_schedule(self.pl_module, sched_dir)
        assert default_ft_schedule is not None
        rank_zero_info(f"Generated default fine-tuning schedule '{default_ft_schedule}' for iterative fine-tuning")
        self.ft_schedule = self.load_yaml_schedule(default_ft_schedule)

    @staticmethod
    @rank_zero_only
    def save_schedule(schedule_name: str, layer_config: Dict, dump_loc: Union[str, os.PathLike]) -> os.PathLike:
        """Save loaded or generated schedule to a directory to ensure reproducability.

        Args:
            schedule_name (str): The name of the schedule.
            layer_config (Dict): The saved schedule dictionary.
            dump_loc (os.PathLike): The directory to which the generated schedule (.yaml) should be written

        Returns:
            os.PathLike: The path to the generated schedule, by default ``Trainer.log_dir`` and named after the
            :external+pl:class:`~lightning.pytorch.core.module.LightningModule` subclass in use with the suffix
            ``_ft_schedule.yaml``)
        """
        dump_path = pathlib.Path(dump_loc)
        dump_path.mkdir(exist_ok=True, parents=True)
        ft_schedule_yaml = dump_path / schedule_name
        fs = get_filesystem(ft_schedule_yaml)
        with fs.open(ft_schedule_yaml, "w", newline="") as fp:
            yaml.dump(layer_config, fp)
        assert os.access(ft_schedule_yaml, os.F_OK)
        rank_zero_info(f"fine-tuning schedule dumped to {ft_schedule_yaml}.")
        return ft_schedule_yaml

    @staticmethod
    @rank_zero_only
    def gen_ft_schedule(module: Module, dump_loc: Union[str, os.PathLike]) -> Optional[os.PathLike]:
        """Generate the default fine-tuning schedule using a naive, 2-parameters per-level heuristic.

        Args:
            module (:class:`~torch.nn.Module`): The :class:`~torch.nn.Module` for which a fine-tuning schedule will be
                generated
            dump_loc: The directory to which the generated schedule (.yaml) should be written
        Returns:
            os.PathLike: The path to the generated schedule, by default ``Trainer.log_dir`` and named after the
            :external+pl:class:`~lightning.pytorch.core.module.LightningModule` subclass in use with the suffix
            ``_ft_schedule.yaml``)
        """
        # Note: This initial default fine-tuning schedule generation approach is intentionally simple/naive but is
        # effective for a suprising fraction of models. Future versions of this callback may use module introspection to
        # generate default schedules that better accommodate more complex structures and specific architectures if the
        # callback proves sufficiently useful.
        log.info(f"Proceeding with dumping default fine-tuning schedule for {module.__class__.__name__}")
        param_lists: List = []
        cur_group: List = []
        model_params = list(module.named_parameters())[::-1]
        for i, (n, _) in enumerate(model_params):
            if i % 2 == 0:
                cur_group = []
                cur_group.append(n)
            else:
                cur_group.append(n)
                param_lists.append(cur_group)
        if len(model_params) % 2 == 1:
            param_lists.append([model_params[-1][0]])
        layer_config = {}
        for i, param_l in enumerate(param_lists):
            layer_config[i] = {"params": param_l}
        schedule_name = f"{module.__class__.__name__}_ft_schedule.yaml"
        assert dump_loc is not None
        return ScheduleImplMixin.save_schedule(schedule_name, layer_config, dump_loc)

    @staticmethod
    def load_yaml_schedule(schedule_yaml_file: os.PathLike) -> Dict:
        """Load a schedule defined in a .yaml file and transform it into a dictionary.

        Args:
            schedule_yaml_file (str): The .yaml fine-tuning schedule file

        Raises:
            MisconfigurationException: If the specified schedule file is not found

        Returns:
            Dict: the Dict representation of the fine-tuning schedule
        """
        try:
            with open(schedule_yaml_file) as df:
                schedule_dict = yaml.load(df, Loader=UniqueKeyLoader)
        except FileNotFoundError as fnf:
            error_msg = (
                f"Could not find specified fine-tuning scheduling file '{schedule_yaml_file}': {fnf}."
                f"Please reconfigure and try again."
            )
            rank_zero_warn(error_msg)
            raise MisconfigurationException(error_msg)
        except ValueError as dup_key:
            error_msg = (
                f"Duplicate key ({dup_key.args[0]}) found in supplied schedule: {schedule_yaml_file}'. Please validate "
                "schedule before resubmitting."
            )
            rank_zero_warn(error_msg)
            raise MisconfigurationException(error_msg)
        return schedule_dict

    def thaw_to_depth(self, depth: Optional[int] = None) -> None:
        """Thaw/unfreeze the current :paramref:`~finetuning_scheduler.fts.FinetuningScheduler.pl_module` to the
        specified fine-tuning depth (aka level)

        Args:
            depth: The depth/level to which the
                :paramref:`~finetuning_scheduler.fts.FinetuningScheduler.pl_module` will be
                thawed. If no depth is is specified,
                :paramref:`~finetuning_scheduler.fts.FinetuningScheduler.curr_depth` will be
                used. Defaults to ``None``.
        """
        # configure optimizer parameter groups for next fts level, adding parameter groups beyond
        # restored optimizer state up to current depth
        depth = depth or self.curr_depth
        for i, next_tl in self.ft_schedule.items():  # type: ignore[union-attr]
            if i <= depth:
                self.strategy_adapter._maybe_set_bn_track_running_stats(i)
                _, self._fts_state._curr_thawed_params = self.strategy_adapter.exec_ft_phase(
                    self.pl_module, thaw_pl=self.strategy_adapter.fts_optim_transform(next_tl["params"])
                )

    @staticmethod
    def _repartition_sharded_optim(optimizer: ParamGroupAddable) -> None:
        """Repartition and reset a sharded optimizer state.

        Args:
            optimizer (ParamGroupAddable): The target optimizer to repartition.
        """
        # For optimizers that shard their states like (e.g. ZeroRedundancyOptimizer), one use case for this method is
        # to clear local optimizer partition caches and repartition to support restoring across multiple depths
        partition_params = (
            optimizer._partition_parameters
            if callable(optimizer._partition_parameters)
            else optimizer.partition_parameters
        )
        optimizer._clear_cache()
        optimizer.optim.param_groups = partition_params()[optimizer.rank]
        optimizer._sync_param_groups(optimizer.optim.param_groups, optimizer.param_groups)

    def _restore_latest_lr_state(self, curr_lr_state: Dict, prev_optimizer_lrs: List) -> None:
        """Adapt the existing lr state for all parameter groups associated with previous depths (new groups for the
        current phase should use the schedule or new optimizer defaults).

        Args:
            curr_lr_state (Dict): The lr state to restore from the current lr scheduler (captured prior to mutation
            associated with adding groups to the new optimizer)
            prev_optimizer_lrs (List): The most recent `lr`s for parameter groups associated with the previous optimizer
        """
        trainer = self.trainer
        if trainer.lr_scheduler_configs:  # type: ignore[union-attr]
            for lrs_cfg in trainer.lr_scheduler_configs:  # type: ignore[union-attr]
                lrs_cfg.scheduler.load_state_dict(curr_lr_state)
        for _, data in enumerate(zip(trainer.strategy.optimizers[0].param_groups, prev_optimizer_lrs)):
            param_group, lr = data
            param_group["lr"] = lr
        rank_zero_debug("Current LR state restored for previous depth parameter groups.")

    @staticmethod
    def add_optimizer_groups(
        module: Module,
        optimizer: ParamGroupAddable,
        thawed_pl: List,
        no_decay: Optional[list] = None,
        lr: Optional[float] = None,
        apply_lambdas: bool = False,
    ) -> None:
        """Add optimizer parameter groups associated with the next scheduled fine-tuning depth/level and extend the
        relevent :paramref:`~pytorch_lighting.trainer.trainer.Trainer.lr_scheduler_configs`.

        Args:
            module (:class:`~torch.nn.Module`): The :class:`~torch.nn.Module` from which the target optimizer parameters
                will be read.
            optimizer (:class:`~finetuning_scheduler.types.ParamGroupAddable`): The supported optimizer instance to
                which parameter groups will be configured and added.
            thawed_pl: The list of thawed/unfrozen parameters that should be added to the new parameter group(s)
            no_decay: A list of parameters that should always have weight_decay set to 0. e.g.:
                ["bias", "LayerNorm.weight"]. Defaults to ``None``.
            lr: The initial learning rate for the new parameter group(s). If not specified,
                the ``lr`` of the first scheduled fine-tuning depth will be used. Defaults to ``None``.
            apply_lambdas: Whether to apply lr lambdas to newly added groups. Defaults to False.

        .. note::

            If one relies upon the default FTS schedule, the lr provided to this method will be
            :attr:`~finetuning_scheduler.fts.FinetuningScheduler.base_max_lr` which defaults to ``1e-05``.
        """
        if len(thawed_pl) == 0:
            rank_zero_warn("No thawed parameters passed so no new optimizer groups will be added.")
        else:
            phase_lr = optimizer.param_groups[0]["lr"] if lr is None else float(lr)
            orig_lr_factor = phase_lr
            if module.trainer.lr_scheduler_configs:  # type: ignore[union-attr]
                for config in module.trainer.lr_scheduler_configs:  # type: ignore[union-attr]
                    scheduler = config.scheduler
                    if hasattr(scheduler, "lr_lambdas") and scheduler.lr_lambdas and apply_lambdas:
                        phase_lr = phase_lr * scheduler.lr_lambdas[-1](scheduler.last_epoch)
                    added_pgs = 0
                    added_pgs = ScheduleImplMixin._add_groups(no_decay, optimizer, module, thawed_pl, phase_lr)
                    if isinstance(scheduler, torch.optim.lr_scheduler.ReduceLROnPlateau):
                        scheduler.min_lrs.extend([scheduler.min_lrs[0]] * added_pgs)  # type: ignore[attr-defined]
                    else:
                        scheduler.base_lrs.extend([orig_lr_factor] * added_pgs)
                        if hasattr(scheduler, "lr_lambdas"):
                            scheduler.lr_lambdas.extend([scheduler.lr_lambdas[-1]] * added_pgs)
            else:
                _ = ScheduleImplMixin._add_groups(no_decay, optimizer, module, thawed_pl, phase_lr)

    @staticmethod
    def _add_groups(
        no_decay: Optional[list], optimizer: ParamGroupAddable, module: Module, thawed_pl: List, phase_lr: float
    ) -> int:
        """The actual addition of optimizer groups is done here, separated from ``add_optimizer_groups`` to
        accommodate corner cases where FTS is being used without an lr scheduler configuration.

        Args:
            no_decay: A list of parameters that should always have weight_decay set to 0. e.g.:
                ["bias", "LayerNorm.weight"]. Defaults to ``None``.
            optimizer (:class:`~finetuning_scheduler.types.ParamGroupAddable`): The supported optimizer instance to
                which parameter groups will be configured and added.
            module (:class:`~torch.nn.Module`): The :class:`~torch.nn.Module` from which the target optimizer parameters
                will be read.
            thawed_pl: The list of thawed/unfrozen parameters that should be added to the new parameter group(s)
            phase_lr (float): The initial learning rate for the new parameter group(s).

        Returns:
            int: The number of optimizer parameter groups that were added.
        """
        if no_decay:
            optimizer.add_param_group(
                {
                    "params": [
                        p
                        for n, p in module.named_parameters()
                        if not any(nd in n for nd in no_decay) and n in thawed_pl and p.requires_grad
                    ],
                    "lr": phase_lr,
                    "initial_lr": phase_lr,
                }
            )
            optimizer.add_param_group(
                {
                    "params": [
                        p
                        for n, p in module.named_parameters()
                        if any(nd in n for nd in no_decay) and n in thawed_pl and p.requires_grad
                    ],
                    "weight_decay": 0.0,
                    "lr": phase_lr,
                    "initial_lr": phase_lr,
                }
            )
            added_pgs = 2
        else:
            optimizer.add_param_group(
                {
                    "params": [p for n, p in module.named_parameters() if n in thawed_pl and p.requires_grad],
                    "lr": phase_lr,
                    "initial_lr": phase_lr,
                }
            )
            added_pgs = 1
        return added_pgs

    @staticmethod
    def sync(objs: Tuple, asets: Tuple, agg_func: Callable = max) -> None:
        """Synchronize sets of object attributes using a given aggregation function.

        Args:
            objs: The target objects to synchronize
            asets: The attribute sets to synchronize
            agg_func: The aggregation function use to synchronize the target object attribute sets. Defaults to max.
        """
        for attrs in asets:
            agg = reduce(agg_func, [reduce(getattr, a.split(sep="."), o) for o, a in zip(objs, attrs)])
            for o, a in zip(objs, attrs):
                setattr(o, a, agg)

    def _inspect_fts_opt_state(self) -> Tuple:
        """Distills relevant initialized optimizer state for validation prior to fit start.

        Returns:
            Tuple: Distilled optimizer state to be validated.
        """
        assert isinstance(self.ft_schedule, Dict)
        opt = self.trainer.optimizers[0]
        sched = self.ft_schedule
        no_grad_cnt = len([p for pg in opt.param_groups for p in pg["params"] if not p.requires_grad])
        init_ft_cnt = len(self.strategy_adapter.fts_optim_inspect(sched[0]["params"]))
        total_ft_cnt = len(
            [p for phase in sched for p in self.strategy_adapter.fts_optim_inspect(sched[phase]["params"])]
        )
        optim_grad_param_set = {p for pg in opt.param_groups for p in pg["params"] if p.requires_grad}
        sched_grad_param_set = {
            p
            for n, p in self.pl_module.named_parameters()
            if n in self.strategy_adapter.fts_optim_inspect(sched[0]["params"])
        }
        expected_params_sym_diff = optim_grad_param_set ^ sched_grad_param_set
        p_diff_summary = defaultdict(list)
        if expected_params_sym_diff:
            for n, p in self.pl_module.named_parameters():
                if p in optim_grad_param_set:
                    p_diff_summary["optim_params"].append(n)
                if p in sched_grad_param_set:
                    p_diff_summary["phase_0_params"].append(n)
        p_diff_summary = {k: self.strategy_adapter.logical_param_translation(v) for k, v in p_diff_summary.items()}
        return no_grad_cnt, init_ft_cnt, total_ft_cnt, p_diff_summary

    @staticmethod
    def _grad_mismatch_feedback(w_msg: str, param_diff_summary: Dict) -> str:
        """Assemble feedback for the user regarding the current optimizer state's divergence from the state
        expected in scheduled fine-tuning phase 0 (with respect to thawed parameters).

        Args:
            w_msg (str): Initial warning message context.
            param_diff_summary (Dict): A summary of the current optimizer state's divergence from the state expected in
                scheduled fine-tuning phase 0 (with respect to thawed parameters).

        Returns:
            str: The user feedback warning with appropriate context.
        """
        w_msg += (
            " a differing set of trainable parameters. Please find below a summary of the differences between"
            " the currently thawed parameters in the optimizer and those scheduled to be optimized during fine-tuning"
            " phase 0: \n"
            "Currently thawed parameters included in the optimizer:\n"
            f"{pformat(param_diff_summary['optim_params'])}{os.linesep}"
            "Parameters expected to be thawed and optimized in phase 0:\n"
            f"{pformat(param_diff_summary['phase_0_params'])}{os.linesep}"
        )
        return w_msg

    def _validate_opt_init(self) -> None:
        """Validate the user-initialized optimizer state (necessary for fine-tuning phase 0) and warn user if
        appropriate.

        Args:
            optimizer (ParamGroupAddable): The optimizer initialized.
            ft_schedule (Dict): The fine-tuning schedule to be inspected vis-a-vis the optimizer state.
        """
        no_grad_cnt, init_ft_cnt, total_ft_cnt, param_diff_summary = self._inspect_fts_opt_state()
        if param_diff_summary or no_grad_cnt > 0:
            if self.enforce_phase0_params:
                # implemented in `StrategyAdapter` since override behavior may be strategy-dependent in the future
                self.strategy_adapter.phase0_optimizer_override()
            else:
                w_msg = ScheduleImplMixin.PHASE_0_DIVERGENCE_MSG + (
                    " Since `enforce_phase0_params` is currently set to `False`, FinetuningScheduler will not override"
                    " the user-configured optimizer configuration to enforce the expected phase 0 configuration of"
                    " thawed parameters."
                    "\n\n"
                    "HINT: Leaving `enforce_phase0_params` to its default (`True`) will avoid discrepancies like this"
                    " in the majority of use cases. If that solution is not desired or sufficient, please find more"
                    " detailed information about the configuration divergence below. \n\n"
                    f"In this case, FinetuningScheduler configured the provided model to have {init_ft_cnt} trainable"
                    " parameters in phase 0 (the initial training phase) but the optimizer has subsequently been"
                    " initialized with"
                )
                if param_diff_summary:
                    w_msg = ScheduleImplMixin._grad_mismatch_feedback(w_msg, param_diff_summary)
                if no_grad_cnt > 0:
                    w_msg += (
                        f"Also note that there are {no_grad_cnt} parameters in the optimizer that do not require a"
                        " gradient. If non-intentional, this state is commonly caused by failing to filter out"
                        " parameters that do not require a gradient when initializing the optimizer (e.g.,"
                        " `parameters = list(filter(lambda x: x.requires_grad, self.parameters()))`. If you intended to"
                        " initialize the optimizer with parameters that do not require a gradient you may want to"
                        f" ensure they are not included in the {total_ft_cnt} parameters that the FinetuningScheduler"
                        " is currently configured to thaw (sum of all phases) to avoid triggering a parameter collision"
                        " and training failure in pytorch during a future fine-tuning phase."
                    )
                rank_zero_warn(w_msg)


class CallbackDepMixin(ABC):
    """Functionality for validating/managing callback dependencies."""

    def __init__(self, callback_dep_parents: Dict = CALLBACK_DEP_PARENTS) -> None:
        """Arguments used to initialize the user-provided callback dependency validation in accordance with the
        user-provided module configuration:

        Args:
            callback_dep_parents (Dict, optional): The parent classes of all user-provided callbacks in the module that
                should be connected to the target user-provided callback. Defaults to CALLBACK_DEP_PARENTS in the
                user-provided module.
        """
        super().__init__()
        self.callback_dep_parents = callback_dep_parents

    def _inspect_callback_deps(self, trainer: "pl.Trainer") -> List[bool]:
        """Inspect the trainer :paramref:`~pytorch_lighting.trainer.trainer.Trainer.callbacks` for earlystopping
        and scheduled fine-tuning capabilities.

        Args:
            trainer (pl.Trainer):  The :external+pl:class:`~lightning.pytorch.trainer.trainer.Trainer` object to
                inspect the callbacks of

        Returns:
            Tuple[bool]: The ascertained :paramref:`~pytorch_lighting.trainer.trainer.Trainer.callbacks` capabilities
        """
        callbacks_inspected = [FTSCheckpoint, ModelCheckpoint, FTSEarlyStopping, EarlyStopping, LearningRateMonitor]
        callback_inspection = []
        self._validate_dep_callbacks(trainer)
        for ci in callbacks_inspected:
            callback_inspection.append(any([isinstance(c, ci) for c in trainer.callbacks]))
        return callback_inspection

    def _validate_dep_callbacks(self, trainer: "pl.Trainer") -> None:
        """Validate multiple instances of a given user-provided callback dependency parent are not present.

        Args:
            trainer (pl.Trainer): The :external+pl:class:`~lightning.pytorch.trainer.trainer.Trainer` object to
                inspect the callbacks of

        Raises:
            MisconfigurationException: If multiple instances of a callback dependency parent are found
        """
        dep_callback_cnts: Dict = {}
        dep_callback_errs = []
        err_suffix = "callbacks is not currently supported. Please provide a maximum of one."
        for k, v in self.callback_dep_parents.items():
            dep_callback_cnts.setdefault(k, 0)
            for c in trainer.callbacks:
                if isinstance(c, v):
                    dep_callback_cnts[k] += 1
                if dep_callback_cnts[k] > 1:
                    break
        for k, v in dep_callback_cnts.items():
            # this block is only required for any non-stateful callback dependencies as multiple stateful callback
            # dependencies will be prevented in on_train_init
            if v > 1:
                dep_callback_errs.append(f"Use of multiple {k} {err_suffix}")
        if dep_callback_errs:
            raise MisconfigurationException(dep_callback_errs)

    @staticmethod
    def _reorder_callback_by_type(callbacks: List[Callback], target_callback: type) -> List[Callback]:
        """Moves all ModelCheckpoint callbacks to the end of the list. The sequential order within the group of
        checkpoint callbacks is preserved, as well as the order of all other callbacks.

        Args:
            callbacks: A list of callbacks.

        Return:
            A new list in which the last elements are ModelCheckpoints if there were any present in the
            input.
        """
        target_callbacks = [c for c in callbacks if isinstance(c, target_callback)]
        other_callbacks = [c for c in callbacks if not isinstance(c, target_callback)]
        return other_callbacks + target_callbacks

    @staticmethod
    def _extract_base_callback_cfg(trainer: "pl.Trainer", callback_type: BaseCallbackDepType) -> Dict:
        """Extracts the configuration of a user-provided.

        :external+pl:class:`~lightning.pytorch.callbacks.early_stopping.EarlyStopping` or
        :external+pl:class:`~lightning.pytorch.callbacks.model_checkpoint.ModelCheckpoint` callback to enable the
        subsequent instantiation of a fine-tuning schedule-capable FTS analog with a similar configuration.

        Args:
            trainer (pl.Trainer): The :external+pl:class:`~lightning.pytorch.trainer.trainer.Trainer` object.
            callback_type (BaseCallbackDepType): The type of base callback from which to extract the configuration.

        Returns:
            Dict: The extracted user-provided callback configuration.
        """
        base_callback  = [c for c in trainer.callbacks if isinstance(c, callback_type)][0]
        base_callback_params = dict(inspect.signature(base_callback.__init__).parameters)
        return {k: v for k, v in base_callback.__dict__.items() if k in base_callback_params}

    @staticmethod
    def _add_fts_callback(trainer: "pl.Trainer", fts_cls: FTSCallbackDepType, cfg: Dict) -> None:
        """Adds a fine-tuning schedule-capable FTS callback dependency with a specified configuration.

        Args:
            trainer (pl.Trainer): The :external+pl:class:`~lightning.pytorch.trainer.trainer.Trainer` object.
            fts_cls (FTSCallbackDepType): The type of FTS callback dependency to instantiate.
            cfg (Dict): The desired FTS callback configuration.
        """
        if cfg.get("monitor", None) is None:
            cfg["monitor"] = "val_loss"
            rank_zero_warn(f"No monitor metric specified for {fts_cls.__name__}, using 'val_loss' as default.")
        trainer.callbacks.append(fts_cls(**cfg))

    def _callback_dep_setup(self, trainer: "pl.Trainer", pl_module: "pl.LightningModule", stage: str) -> None:
        """Ensures all :class:`~finetuning_scheduler.fts.FinetuningScheduler` callback dependencies are met, adding
        and configuring them if necessary.

        Args:
            trainer (:external+pl:class:`~lightning.pytorch.trainer.trainer.Trainer`): The
                :external+pl:class:`~lightning.pytorch.trainer.trainer.Trainer` object
            pl_module (:external+pl:class:`~lightning.pytorch.core.module.LightningModule`): The
                :external+pl:class:`~lightning.pytorch.core.module.LightningModule` object
            stage: The ``RunningStage.{SANITY_CHECKING,TRAINING,VALIDATING}``. Defaults to None.
        """
        trainer.callbacks, added_es_fts, added_ckpt_fts = self._configure_callback_deps(trainer)
        # if we added callbacks for the user after the setup hooks loop was initiated from trainer, we'll need to
        # explicitly call the setup hooks for those added callbacks
        if added_ckpt_fts:
            trainer.checkpoint_callback.setup(trainer, pl_module, stage)  # type: ignore[union-attr]
        if added_es_fts:
            trainer.early_stopping_callback.setup(trainer, pl_module, stage)  # type: ignore[union-attr]

    def _configure_callback_deps(self, trainer: "pl.Trainer") -> Tuple[List[Callback], bool, bool]:
        """Ensures FTSCheckpoint and :external+pl:class:`~lightning.pytorch.callbacks.early_stopping.EarlyStopping`
        callbacks are present and configured, removing any.

        :external+pl:class:`~lightning.pytorch.callbacks.model_checkpoint.ModelCheckpoint`s if present.

        Args:
            trainer: The :external+pl:class:`~lightning.pytorch.trainer.trainer.Trainer` object that may have its
                callbacks list altered.

        Returns:
            List[Callback]: A new callback list that includes at least one FTSCheckpoint and EarlyStopping class,
                ensuring the FTSCheckpoint is at the end of list.
            Bool: Whether a :class:`~finetuning_scheduler.fts_supporters.FTSEarlyStopping` callback was added
            Bool: Whether a :class:`~finetuning_scheduler.fts_supporters.FTSCheckpoint` callback was added
        """
        has_ckpt_fts, has_ckpt_base, has_es_fts, has_es_base, has_lr_monitor = self._inspect_callback_deps(trainer)
        added_ckpt_fts, added_es_fts, added_ckpt_fts_kwargs, added_es_fts_kwargs = False, False, {}, {}
        if not any([has_es_fts, self.epoch_transitions_only, self.gen_ft_sched_only]):  # type: ignore[attr-defined]
            if has_es_base:
                rank_zero_warn(
                    f"{self.__class__.__name__} currently depends upon a fine-tuning schedule "
                    "capable EarlyStopping callback such as FTSEarlyStopping. Substituting current "
                    "EarlyStopping for FTSEarlyStopping"
                )
                added_es_fts_kwargs = CallbackDepMixin._extract_base_callback_cfg(trainer, EarlyStopping)
                trainer.callbacks = [c for c in trainer.callbacks if not isinstance(c, EarlyStopping)]
            else:
                rank_zero_warn(
                    f"{self.__class__.__name__} currently depends upon an FTSEarlyStopping callback unless configured "
                    "in epoch_transitions_only mode. Adding an FTSEarlyStopping callback with default configuration."
                )
            CallbackDepMixin._add_fts_callback(trainer, FTSEarlyStopping, added_es_fts_kwargs)
            added_es_fts = True
        if (has_es_fts or has_es_base) and self.epoch_transitions_only:  # type: ignore[attr-defined]
            rank_zero_warn(
                "You have specified an EarlyStopping callback along with epoch_transitions_only. Pruning the "
                "extraneous EarlyStopping callback"
            )
            trainer.callbacks = [c for c in trainer.callbacks if not isinstance(c, EarlyStopping)]
        if not has_ckpt_fts:
            if has_ckpt_base:
                rank_zero_warn(
                    f"{self.__class__.__name__} currently depends upon a fine-tuning schedule "
                    "capable ModelCheckpoint callback such as FTSCheckpoint. Substituting current "
                    "ModelCheckpoint for FTSCheckpoint"
                )
                added_ckpt_fts_kwargs = CallbackDepMixin._extract_base_callback_cfg(trainer, ModelCheckpoint)
                trainer.callbacks = [c for c in trainer.callbacks if not isinstance(c, ModelCheckpoint)]
            CallbackDepMixin._add_fts_callback(trainer, FTSCheckpoint, added_ckpt_fts_kwargs)
            added_ckpt_fts = True
        for uc in [c for c in trainer.callbacks if any([isinstance(c, d) for d in CALLBACK_DEP_PARENTS.values()])]:
            uc.connect_callback(trainer)  # type: ignore[attr-defined]
        if has_lr_monitor:
            trainer.callbacks = CallbackDepMixin._reorder_callback_by_type(trainer.callbacks, LearningRateMonitor)
        # ensure existing callback_connector logic is adhered to. Adding an FTS configuration method to
        # CallbackConnector or forcing users to manually add default EarlyStopping and FTSCheckpoint classes
        # would avoid this callback_connector call
        return trainer._callback_connector._reorder_callbacks(trainer.callbacks), added_es_fts, added_ckpt_fts<|MERGE_RESOLUTION|>--- conflicted
+++ resolved
@@ -533,11 +533,6 @@
     ft_schedule: Optional[Union[str, dict]]
     reinit_optim_cfg: Optional[Dict]
     reinit_lr_cfg: Optional[Dict]
-<<<<<<< HEAD
-    #log_dir: Optional[Union[str, os.PathLike]]
-=======
-    log_dir: Union[str, os.PathLike]
->>>>>>> 4590e7e3
 
     def _validate_ft_sched(self) -> Tuple[int, int]:
         """Ensure the explicitly specified fine-tuning schedule has a valid configuration.
@@ -749,11 +744,7 @@
         if not any(reinit_cfg.values()):
             return  # no further validation needed since there is no reinitialization configuration
         self._has_reinit_schedule = True  # schedules that reinitialize require special handling in some contexts
-<<<<<<< HEAD
         assert self.trainer is not None
-=======
-        assert self.pl_module.trainer is not None
->>>>>>> 4590e7e3
         assert self.log_dir is not None
         for rk, rp in reinit_cfg.items():
             if isinstance(rp, dict) and 0 in rp.keys():
@@ -787,12 +778,7 @@
             )
 
     def _rewrite_schedule(self, err_msg: Optional[str] = None) -> None:
-<<<<<<< HEAD
         """Saves a reconfigured schedule to ``self.log_dir`` and optionally raises an error message if specified.
-=======
-        """Saves a reconfigured schedule to ``self.log_dir`` and optionally raises an error message if
-        specified.
->>>>>>> 4590e7e3
 
         Args:
             err_msg (Optional[str], optional): The error message that should be raised after saving the transformed
@@ -802,11 +788,7 @@
             MisconfigurationException: Provides the specified error message if the caller specifies one. e.g. if the
                 schedule contains (non-convertible) non-integer keys and/or non-zero-based and contiguous keys.
         """
-<<<<<<< HEAD
         assert self.trainer is not None
-=======
-        assert self.pl_module.trainer is not None
->>>>>>> 4590e7e3
         assert self.log_dir is not None
         assert isinstance(self.ft_schedule, Dict)
         rewrite_dest = None
@@ -814,11 +796,7 @@
         rewrite_dest = ScheduleImplMixin.save_schedule(
             f"{self.pl_module.__class__.__name__}_ft_schedule_valid.yaml",
             self.ft_schedule,
-<<<<<<< HEAD
             self.log_dir,
-=======
-            self.log_dir if self.log_dir else self.pl_module.trainer.log_dir,
->>>>>>> 4590e7e3
         )
         if err_msg:
             raise MisconfigurationException(
@@ -832,13 +810,8 @@
         If the schedule does not meet these requirements, attempts to transform the passed schedule to meet them and
         writes the candidate schedule out for subsequent user validation.
         """
-<<<<<<< HEAD
         assert self.trainer is not None
         assert self.log_dir is not None
-=======
-        assert self.pl_module.trainer is not None
-        assert (self.pl_module.trainer.log_dir is not None or self.log_dir is not None)
->>>>>>> 4590e7e3
         assert isinstance(self.ft_schedule, Dict)
         self._convert_phase_keys()
         contiguous = len(self.ft_schedule.keys()) == (max(self.ft_schedule.keys()) + 1)
@@ -1332,7 +1305,6 @@
         "After executing the provided `configure_optimizers` method, the optimizer state differs from the configuration"
         " FinetuningScheduler expected at the beginning of scheduled fine-tuning (phase 0).\n"
     )
-    log_dir: Optional[Union[str, os.PathLike]]
 
     @property
     @abstractmethod
@@ -1360,11 +1332,7 @@
         assert self.trainer is not None
         if not self.ft_schedule and self.max_depth == -1:
             rank_zero_info("No fine-tuning schedule provided, max_depth set to -1 so iteratively thawing entire model")
-<<<<<<< HEAD
         assert self.log_dir is not None
-=======
-        assert (self.pl_module.trainer.log_dir is not None or self.log_dir is not None)
->>>>>>> 4590e7e3
         if self.ft_schedule and self.reinit_lr_cfg:
             error_msg = (
                 "Specifying both `ft_schedule` and `reinit_lr_cfg` is an invalid configuration. `reinit_lr_cfg` "
@@ -1386,19 +1354,11 @@
             ScheduleImplMixin.save_schedule(
                 f"{self.pl_module.__class__.__name__}_ft_schedule.yaml",
                 self.ft_schedule,
-<<<<<<< HEAD
                 self.log_dir,
             )
         else:
             self.gen_implicit_schedule(self.log_dir)
             self.ft_schedule = self.trainer.strategy.broadcast(self.ft_schedule)
-=======
-                self.log_dir if self.log_dir else self.pl_module.trainer.log_dir,
-            )
-        else:
-            self.gen_implicit_schedule(self.log_dir if self.log_dir else self.pl_module.trainer.log_dir)
-            self.ft_schedule = self.pl_module.trainer.strategy.broadcast(self.ft_schedule)
->>>>>>> 4590e7e3
 
     def init_ft_sched(self) -> None:
         """Generate the default fine-tuning schedule and/or load it into
