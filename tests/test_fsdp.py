# Licensed under the Apache License, Version 2.0 (the "License");
# you may not use this file except in compliance with the License.
# You may obtain a copy of the License at
#
#     http://www.apache.org/licenses/LICENSE-2.0
#
# Unless required by applicable law or agreed to in writing, software
# distributed under the License is distributed on an "AS IS" BASIS,
# WITHOUT WARRANTIES OR CONDITIONS OF ANY KIND, either express or implied.
# See the License for the specific language governing permissions and
# limitations under the License.
from copy import deepcopy
from functools import partial
from logging import DEBUG
from pathlib import Path
from typing import Any, Callable, Dict, Optional, Tuple
from unittest import mock

import pytest
import torch
from lightning_fabric.utilities.imports import _TORCH_GREATER_EQUAL_1_13, _TORCH_GREATER_EQUAL_2_0
from pytorch_lightning import seed_everything, Trainer
from pytorch_lightning.plugins.precision.fsdp import FSDPMixedPrecisionPlugin
from pytorch_lightning.strategies import FSDPStrategy
from pytorch_lightning.utilities.exceptions import MisconfigurationException
from torch.utils.data import DataLoader

from finetuning_scheduler import FinetuningScheduler, FTSCheckpoint, FTSEarlyStopping
from finetuning_scheduler.strategy_adapters import FSDPStrategyAdapter
from tests.helpers.boring_model import RandomDataset, unexpected_warns, unmatched_warns
from tests.helpers.runif import RunIf
from tests.test_finetuning_scheduler_callback import (
    EXPECTED_WARNS,
    FinetuningSchedulerBoringModel,
    get_fts,
    TestFinetuningScheduler,
)

if _TORCH_GREATER_EQUAL_1_13:
    from torch.distributed.algorithms._checkpoint.checkpoint_wrapper import (
        apply_activation_checkpointing,
        checkpoint_wrapper,
        CheckpointImpl,
    )
    from torch.distributed.fsdp.fully_sharded_data_parallel import CPUOffload, FullyShardedDataParallel
    from torch.distributed.fsdp.wrap import size_based_auto_wrap_policy, wrap

if _TORCH_GREATER_EQUAL_2_0:
    from torch.distributed.fsdp.wrap import _FSDPPolicy
else:
    _FSDPPolicy = object


additional_fsdp_warns = [
    "The number of training batches",  # minimizing cost of training for these tests
    "The distutils package is deprecated",  # for tensorboard (but not tensorboardX) import as of PT 1.13.1
    "`tensorboardX` has been removed as a depend",  # in case tensorboard/tensorboardX are not available
    "is still running",  # subprocess is implicitly cleaned up
    "Please use torch.distributed.all_gather_into_tensor",  # can be removed once PyTorch stops using internally,
    "Please use torch.distributed.reduce_scatter_tensor",  # can be removed once PyTorch stops using internally,
    "when logging on epoch level in distributed",  # validating FTS handling in this scenario
    "Deallocating Tensor that still has live",  # TODO: investigate the occasional occurance of this warning
]
EXPECTED_WARNS.extend(additional_fsdp_warns)
FSDP_BASE_WARNS = EXPECTED_WARNS


##########################
# FTS FSDP Test Fixtures #
##########################


@pytest.fixture(scope="function")
def fsdp_ft_schedules(tmpdir_factory) -> Tuple[Path, Dict]:
    """Generates a default fine-tuning schedule for 'implicit' testing, a modified one for 'explicit' mode and an
    epoch-driven transitions only one for epoch_transitions_only testing."""
    seed_everything(42)
    callbacks = [FinetuningScheduler(gen_ft_sched_only=True), FTSCheckpoint(monitor="val_loss")]
    model = FinetuningSchedulerBoringModel()
    tmpdir = tmpdir_factory.getbasetemp()
    trainer = Trainer(default_root_dir=tmpdir, callbacks=callbacks)
    unmod_schedule_file = Path(trainer.log_dir) / f"{model.__class__.__name__}_ft_schedule.yaml"
    with pytest.raises(SystemExit):
        trainer.fit(model)
    mod_sched_dict = get_fts(trainer).load_yaml_schedule(unmod_schedule_file)
    mod_sched_dict[0]["params"].extend(mod_sched_dict.pop(1)["params"])
    mod_sched_dict[0]["max_transition_epoch"] = 3
    mod_sched_dict[1] = mod_sched_dict.pop(2)
    mod_sched_dict[1]["lr"] = 1e-06
    mod_sched_dict[2] = mod_sched_dict.pop(3)
    mod_sched_dict[2]["params"] = ["layer.0.*"]
    fsdp_sched_dict = deepcopy(mod_sched_dict)
    fsdp_sched_dict[0]["params"] = ["layer.(4|2).*"]
    fsdp_gen_sched_dict = deepcopy(fsdp_sched_dict)
    fsdp_gen_sched_dict[0]["params"] = ["layer.(7|5).*"]
    fsdp_gen_sched_dict[0]["max_transition_epoch"] = 1
    fsdp_gen_sched_dict[1]["params"] = ["layer.[1-4].*"]
    fsdp_gen_sched_dict[1]["max_transition_epoch"] = 2
    fsdp_bn_gen_sched_dict = deepcopy(fsdp_gen_sched_dict)
    fsdp_bn_gen_sched_dict[0]["params"] = ["layer.(8|[4-6]).*"]
    fsdp_bn_gen_sched_dict[1]["params"] = ["layer.[1-3].*"]
    fsdp_shared_param_sched_dict = deepcopy(fsdp_gen_sched_dict)
    fsdp_shared_param_sched_dict[0]["params"] = ["layer.(7|4).*", "layer.5.weight", "layer.5.bias"]
    fsdp_shared_param_sched_dict[1]["params"] = ["layer.2.*", "layer.3.weight", "layer.3.bias"]
    fsdp_shared_param_sched_dict[2]["params"] = ["layer.[0-1].*"]
    fsdp_nondis_mod_sched_dict = deepcopy(fsdp_gen_sched_dict)
    fsdp_nondis_mod_sched_dict[1]["params"] = ["layer.[1-4].*", "layer.0.bias"]
    fsdp_nondis_mod_sched_dict[2]["params"] = ["layer.0.weight"]
    fsdp_nondis_mod_ex_sched_dict = deepcopy(fsdp_gen_sched_dict)
    fsdp_nondis_mod_ex_sched_dict[1]["params"] = ["layer.[2-4].*"]
    del fsdp_nondis_mod_ex_sched_dict[1]["max_transition_epoch"]
    del fsdp_nondis_mod_ex_sched_dict[2]
    fsdp_adam_gen_sched_dict = deepcopy(fsdp_gen_sched_dict)
    fsdp_adam_gen_sched_dict[0]["max_transition_epoch"] = 2
    fsdp_adam_gen_sched_dict[1]["max_transition_epoch"] = 4
    fsdp_ext_gen_sched_dict = deepcopy(fsdp_gen_sched_dict)
    fsdp_ext_gen_sched_dict[0]["params"] = ["layer.(5|[7-8]).*"]
    return (
        fsdp_gen_sched_dict,
        fsdp_nondis_mod_sched_dict,
        fsdp_bn_gen_sched_dict,
        fsdp_shared_param_sched_dict,
        fsdp_adam_gen_sched_dict,
        fsdp_nondis_mod_ex_sched_dict,
        fsdp_ext_gen_sched_dict,
    )


@pytest.fixture(scope="function")
def fsdp_ckpt(tmpdir_factory, fsdp_ft_schedules) -> Dict:
    """A fixture that generates a checkpoint with a sharded model."""
    seed_everything(42)
    test_model_cfg = {"fsdp_mask": {"wrapped_mods": list(range(6)), "unwrapped_mods": [7]}}
    strategy = FSDPStrategy(
        auto_wrap_policy=custom_auto_wrap_policy,
        cpu_offload=CPUOffload(offload_params=True),
    )
    callbacks = [
        FinetuningScheduler(ft_schedule=fsdp_ft_schedules[0]),
        FTSEarlyStopping(monitor="val_loss", patience=1),
        FTSCheckpoint(monitor="val_loss", save_last=True, verbose=True),
    ]
    model = FTSBaseFSDPModel(**test_model_cfg)
    trainer = Trainer(
        default_root_dir=tmpdir_factory.getbasetemp(),
        accelerator="gpu",
        devices=2,
        strategy=strategy,
        callbacks=callbacks,
        max_epochs=1,
    )
    trainer.fit(model)
    return trainer.checkpoint_callback.best_model_path


########################
# FTS FSDP Test Models #
########################


class FTSBaseFSDPModel(FinetuningSchedulerBoringModel):
    def __init__(
        self, fsdp_mask: Dict, outer_is_wrapped: bool = True, precision_key: Optional[str] = None, *args, **kwargs
    ):
        super().__init__(*args, **kwargs)
        self.fsdp_mask = fsdp_mask
        self.outer_is_wrapped = outer_is_wrapped
        self.precision_key = precision_key

        self.layer = torch.nn.Sequential(
            torch.nn.Linear(32, 32),
            torch.nn.Linear(32, 32),
            torch.nn.Linear(32, 32),
            torch.nn.Linear(32, 32),
            torch.nn.Linear(32, 32),
            torch.nn.Linear(32, 32),
            torch.nn.ReLU(),
            torch.nn.Linear(32, 2),
        )

    def configure_optimizers(self):
        parameters = filter(lambda x: x.requires_grad, self.parameters())
        # return torch.optim.SGD(parameters, lr=0.1)
        optimizer = torch.optim.SGD(parameters, lr=0.1)
        lr_scheduler = torch.optim.lr_scheduler.StepLR(optimizer, step_size=1, gamma=0.7)
        return [optimizer], [lr_scheduler]

    def val_loss(self, batch, prediction):
        # Make arbitrary val_loss the inverse of train_loss so val_loss diverges when desired
        val_func = (
            torch.full_like(prediction, 100)
            if self.current_epoch >= self.diverge_on_epoch
            else torch.zeros_like(prediction)
        )
        return torch.nn.functional.mse_loss(prediction, val_func)

    def on_train_batch_end(self, outputs, batch, batch_idx) -> None:
        self._assert_layer_fsdp_instance()

    def on_test_batch_end(self, outputs, batch, batch_idx, dataloader_idx) -> None:
        self._assert_layer_fsdp_instance()

    def on_validation_batch_end(self, outputs, batch, batch_idx, dataloader_idx) -> None:
        self._assert_layer_fsdp_instance()

    def on_predict_batch_end(self, outputs, batch, batch_idx, dataloader_idx) -> None:
        self._assert_layer_fsdp_instance()

    def _assert_layer_fsdp_instance(self) -> None:
        if self.outer_is_wrapped:
            assert isinstance(self.layer, FullyShardedDataParallel)
        else:
            assert isinstance(self.layer, torch.nn.Sequential)
        if self.precision_key == "auto_16":
            assert isinstance(self.trainer.strategy.precision_plugin, FSDPMixedPrecisionPlugin)
            precision = torch.float16 if self.trainer.precision == "16" else torch.bfloat16
        # ensure our ignored module is not wrapped
        for i in self.fsdp_mask["unwrapped_mods"]:
            assert not isinstance(self.layer[i], FullyShardedDataParallel)
        # but that all other modules are wrapped
        for i in self.fsdp_mask["wrapped_mods"]:
            assert isinstance(self.layer[i], FullyShardedDataParallel)
            if self.precision_key:
                if isinstance(self.layer[i].module, torch.nn.modules.batchnorm._BatchNorm):
                    assert self.layer[i].mixed_precision.param_dtype is None
                    assert self.layer[i].mixed_precision.reduce_dtype is None
                    assert self.layer[i].mixed_precision.buffer_dtype is None
                else:
                    assert self.layer[i].mixed_precision.param_dtype == precision
                    assert self.layer[i].mixed_precision.reduce_dtype == precision
                    assert self.layer[i].mixed_precision.buffer_dtype == precision


class FTSCsmFSDPModel(FTSBaseFSDPModel):
    def __init__(self, *args, **kwargs):
        super().__init__(*args, **kwargs)

    def configure_sharded_model(self) -> None:
        # the model is already wrapped with FSDP: no need to wrap again!
        if isinstance(self.layer, FullyShardedDataParallel):
            return
        for i, layer in enumerate(self.layer):
            if i in self.fsdp_mask["wrapped_mods"]:
                self.layer[i] = wrap(layer)
        self.layer = wrap(self.layer)

        # verify activation checkpointing can be manually applied
        check_fn = lambda submodule: isinstance(submodule, tuple([torch.nn.Linear]))  # noqa E731
        wrapper = partial(
            checkpoint_wrapper,
            checkpoint_impl=CheckpointImpl.NO_REENTRANT,
        )
        apply_activation_checkpointing(self.layer, checkpoint_wrapper_fn=wrapper, check_fn=check_fn)


class FTSNoDecayFSDPModel(FTSBaseFSDPModel):
    def __init__(self, *args, **kwargs):
        super().__init__(*args, **kwargs)
        self.no_decay = ["bias"]


class AlreadyWrappedFSDPModel(FTSBaseFSDPModel):
    def __init__(self, *args, **kwargs):
        super().__init__(*args, **kwargs)

    def setup(self, stage: str):
        with self._trainer.strategy.model_sharded_context():
            self.layer[0] = wrap(self.layer[0])
            assert isinstance(self.layer[0], FullyShardedDataParallel)


class FTSEnforceP0FSDPModel(FTSBaseFSDPModel):
    def __init__(self, *args, **kwargs):
        super().__init__(*args, **kwargs)

    def configure_optimizers(self):
        optimizer = torch.optim.SGD(self.parameters(), lr=1e-3, weight_decay=self.weight_decay)
        lr_scheduler = torch.optim.lr_scheduler.StepLR(optimizer, step_size=1, gamma=0.7)
        return [optimizer], [lr_scheduler]


class FTSCsmAdamFSDPModel(FTSBaseFSDPModel):
    def __init__(self, *args, **kwargs):
        super().__init__(*args, **kwargs)

    def configure_optimizers(self):
        parameters = filter(lambda x: x.requires_grad, self.parameters())
        optimizer = torch.optim.AdamW(parameters, weight_decay=1.0e-05, eps=1.0e-07, lr=1.0e-05)
        lr_scheduler = torch.optim.lr_scheduler.StepLR(optimizer, step_size=1, gamma=0.7)
        return [optimizer], [lr_scheduler]

    def configure_sharded_model(self) -> None:
        # the model is already wrapped with FSDP: no need to wrap again!
        if isinstance(self.layer, FullyShardedDataParallel):
            return
        for i, layer in enumerate(self.layer):
            if i in self.fsdp_mask["wrapped_mods"]:
                self.layer[i] = wrap(layer)
        self.layer = wrap(self.layer)


class FTSExtFSDPModel(FTSBaseFSDPModel):
    def __init__(self, *args, **kwargs):
        super().__init__(*args, **kwargs)
        self.layer = torch.nn.Sequential(
            torch.nn.Linear(32, 32),
            torch.nn.Linear(32, 32),
            torch.nn.Linear(32, 32),
            torch.nn.Linear(32, 32),
            torch.nn.Linear(32, 32),
            torch.nn.Linear(32, 32),
            torch.nn.ReLU(),
            torch.nn.Linear(32, 16),
            torch.nn.Linear(16, 2),
        )


class FTSBatchNormFSDPModel(FTSBaseFSDPModel):
    def __init__(self, *args, **kwargs):
        super().__init__(*args, **kwargs)
        self.layer = torch.nn.Sequential(
            torch.nn.Linear(32, 32),
            torch.nn.Linear(32, 32),
            torch.nn.Linear(32, 32),
            torch.nn.Linear(32, 32),
            torch.nn.Linear(32, 32),
            torch.nn.BatchNorm1d(32),
            torch.nn.Linear(32, 32),
            torch.nn.ReLU(),
            torch.nn.Linear(32, 2),
        )

    def train_dataloader(self):
        # when testing BatchNorm layers, we need to ensure there are more than 1 samples per batch
        return DataLoader(RandomDataset(32, 64), batch_size=2)


class FTSSharedParamFSDPModel(FTSBaseFSDPModel):
    def __init__(self, *args, **kwargs):
        super().__init__(*args, **kwargs)
        self.layer = torch.nn.Sequential(
            torch.nn.Linear(32, 32),
            torch.nn.Linear(32, 32),
            torch.nn.Linear(32, 32),
            torch.nn.Linear(32, 32),
            torch.nn.Linear(32, 32),
            torch.nn.Linear(32, 32),
            torch.nn.ReLU(),
            torch.nn.Linear(32, 2),
        )
        self.layer[4].weight = self.layer[5].weight
        self.layer[4].bias = self.layer[5].bias
        self.layer[3].weight = self.layer[1].weight
        self.layer[3].bias = self.layer[1].bias


class FSDPTestFinetuningScheduler(TestFinetuningScheduler):
    def state_dict(self) -> Dict[str, Any]:
        return super(TestFinetuningScheduler, self).state_dict()

    def restore_best_ckpt(self) -> None:
        super(TestFinetuningScheduler, self).restore_best_ckpt()

    def on_train_epoch_start(self, trainer, pl_module):
        super(TestFinetuningScheduler, self).on_train_epoch_start(trainer, pl_module)
        state_key = trainer.current_epoch
        current_state = (
            len(self._fts_state._curr_thawed_params),
            len(self.strategy_adapter.logical_param_translation(self._fts_state._curr_thawed_params)),
        )
        if self.expected_state:
            assert current_state == self.expected_state[state_key]


# model aliases
base_model = FTSBaseFSDPModel
cust_model = FTSCsmFSDPModel
wrapped_model = AlreadyWrappedFSDPModel
nodecay_model = FTSNoDecayFSDPModel
BN_model = FTSBatchNormFSDPModel
shared_model = FTSSharedParamFSDPModel
csm_adam_model = FTSCsmAdamFSDPModel
ext_model = FTSExtFSDPModel
enforceP0_model = FTSEnforceP0FSDPModel

# model configuration aliases
fp16_cfg = {"precision_key": "auto_16"}
unwrap_7 = {"fsdp_mask": {"wrapped_mods": list(range(6)), "unwrapped_mods": [7]}}
unwrap_4_7 = {"fsdp_mask": {"wrapped_mods": [0, 1, 2, 3, 5], "unwrapped_mods": [4, 7]}}
unwrap_5_7 = {"fsdp_mask": {"wrapped_mods": list(range(5)), "unwrapped_mods": [5, 7]}}
unwrap_0_1_7 = {"fsdp_mask": {"wrapped_mods": [2, 3, 4, 5], "unwrapped_mods": [0, 1, 7]}}
wrap_5_7 = {"fsdp_mask": {"wrapped_mods": [5, 7], "unwrapped_mods": [i for i in list(range(8)) if i not in [5, 7]]}}
wrap_5 = {"fsdp_mask": {"wrapped_mods": [5], "unwrapped_mods": [i for i in list(range(8)) if i != 5]}}
unwrap_7_diverge = {"fsdp_mask": {"wrapped_mods": list(range(6)), "unwrapped_mods": [7]}, "diverge_on_epoch": 1}
unwrap_7_mp = {"fsdp_mask": {"wrapped_mods": list(range(6)), "unwrapped_mods": [7]}, **fp16_cfg}
unwrap_8_mp = {"fsdp_mask": {"wrapped_mods": list(range(7)), "unwrapped_mods": [8]}, **fp16_cfg}
wrap_all_mp = {"fsdp_mask": {"wrapped_mods": list(range(6)) + [7], "unwrapped_mods": []}, **fp16_cfg}
wrap_ext_mp = {"fsdp_mask": {"wrapped_mods": list(range(6)) + [7, 8], "unwrapped_mods": []}, **fp16_cfg}

##########################
# FTS FSDP Test Policies #
##########################


def custom_auto_wrap_policy(
    module,
    recurse,
    nonwrapped_numel: int,
) -> bool:
    return nonwrapped_numel >= 67


def custom_auto_wrap_ext_policy(
    module,
    recurse,
    nonwrapped_numel: int,
) -> bool:
    return nonwrapped_numel >= 529


def warn_custom_auto_wrap_policy(
    module,
    recurse,
    nonwrapped_numel: int,
) -> bool:
    return nonwrapped_numel >= 1100


class CustomWrapPolicy(_FSDPPolicy):
    """This is a wrapper around :func:`_module_wrap_policy`."""

    def __init__(self, min_num_params: int):
        self._policy: Callable = partial(size_based_auto_wrap_policy, min_num_params=min_num_params)

    @property
    def policy(self):
        return self._policy


# auto-wrap policy aliases
cust_awp = custom_auto_wrap_policy
cust_ext_awp = custom_auto_wrap_ext_policy
warn_cust_awp = warn_custom_auto_wrap_policy
awp_mwp_parity = CustomWrapPolicy(min_num_params=67)

# awp_overrides configuration aliases
awp_5_9 = {"awp_overrides": ["layer.9", "layer.5"]}
awp_1 = {"awp_overrides": ["l.*yer.1"]}
awp_7 = {"awp_overrides": ["layer.7"]}
awp_7_8 = {"awp_overrides": ["l.*yer.8", "layer.7"]}

# FSDP strategy configuration aliases
act_ckpt_cfg = {"activation_checkpointing": [torch.nn.Linear]}
ignore_mod_cfg = {"test_ignored_modules_names": ["layer.4"], "cpu_offload": False}
ignore_params_uo_cfg = {
    "test_ignored_parameters_names": ["layer.4.weight", "layer.4.bias"],
    "cpu_offload": False,
    "use_orig_params": True,
}
test_use_orig = {"use_orig_params": True}

# trainer configuration alias
max_epoch_5 = {"max_epochs": 5}

# expected training path aliases
path_default = {0: (2, 4), 1: (6, 12), 2: (7, 14)}
path_default_orig = {0: (4, 4), 1: (12, 12), 2: (14, 14)}
path_ignore_p_uo = {0: (4, 4), 1: (12, 12), 2: (14, 14)}
path_8_14 = {0: (2, 4), 1: (7, 12), 2: (8, 14)}
path_8_16 = {0: (4, 8), 1: (7, 14), 2: (8, 16)}
path_5_10 = {0: (2, 4), 1: (3, 6), 2: (5, 10)}
path_ext_7_14 = {0: (2, 4), 1: (2, 4), 2: (6, 12), 3: (6, 12), 4: (7, 14)}
path_ext_8_16 = {0: (3, 6), 1: (7, 14), 2: (8, 16)}


# to help dedup config
def nones(num_n) -> Tuple:
    return (None,) * num_n


EXPECTED_FSDP_FTS_RESULTS = {
    "cust_awp_noprec": (path_default, *nones(2)),
    "cust_awp_noprec_use_orig": (path_default_orig, *nones(2)),
    "cust_awp_mwp_parity": (path_default, *nones(2)),
    "override_csm_noprec": (path_default, *nones(2)),
    # TODO: once PyTorch deprecates ``ignored_modules``, check for that deprecation warning in this test
    "cust_awp_nop_ignore_m_no_ofld": (path_8_14, *nones(2)),
    "cust_awp_nop_ignore_p_no_ofld_uo": (path_ignore_p_uo, *nones(2)),
    "unsupp_torch_version": ({}, None, "is supported from PyTorch"),
    "non_disjoint_phase_fsdp_params": ({}, None, "do not have disjoint FSDP-flattened parameter"),
    "non_disjoint_phase_mods": ({}, None, "not have disjoint"),
    "non_disjoint_excluded_ft_params": ({}, None, "parameters not included in"),
    "already_fsdp_wrapped": ({}, None, "already wrapped by FSDP"),
    "no_fsdp_params_p0": ({}, None, "one or more FSDP"),
    "warn_unsupp_nodecay": ({}, "will now be unset", None),
    "unmatched_awp_overrides": ({}, None, "did not match any named modules"),
    "cust_awp_prec": (path_default, *nones(2)),
<<<<<<< HEAD
    "enforceP0_cust_awp_prec": (path_default, *nones(2)),
    "batch_norm_auto_prec": (path_8_16, "Both mixed precision", None),
=======
    "cust_awp_prec_pt1x": (path_default, *nones(2)),
    # "batch_norm_auto_prec": (path_8_16, "Both mixed precision", None),  # _dynamo/allowed_functions.py suppresses
    "batch_norm_auto_prec": (path_8_16, None, None),
>>>>>>> 3ac02a92
    "shared_params_auto_prec": (path_5_10, ("Pruning explicitly specified",), None),
    "override_csm_adam_noprec": (path_ext_7_14, *nones(2)),
    "cust_awp_overrides_prec": (path_default, *nones(2)),
    "cust_awp_overrides_prec_ext": (path_ext_8_16, *nones(2)),
    "warn_ignore_awp_override": ({}, "will be unset and not applied", None),
    "cust_noprec_resume": (path_default, *nones(2)),
}


@RunIf(min_cuda_gpus=2, skip_windows=True, standalone=True, min_torch="1.13")
@pytest.mark.parametrize(
    "model_cfg_key, model_cls, auto_wrap_policy, use_precision, ft_sched_idx, model_cfg, strategy_adapter_cfg, fts_cfg,\
          trainer_cfg, strategy_cfg",
    [
        ("cust_awp_noprec", base_model, cust_awp, False, 0, unwrap_7, *nones(3), act_ckpt_cfg),
        pytest.param(
            "cust_awp_noprec_use_orig",
            base_model,
            cust_awp,
            False,
            0,
            unwrap_7,
            *nones(3),
            test_use_orig,
            marks=RunIf(min_torch="2.0"),
        ),
        pytest.param(
            "cust_awp_mwp_parity",
            base_model,
            awp_mwp_parity,
            True,
            0,
            unwrap_7_mp,
            *nones(4),
            marks=RunIf(min_torch="2.0"),
        ),
        ("override_csm_noprec", cust_model, None, False, 0, unwrap_7, *nones(4)),
        ("cust_awp_nop_ignore_m_no_ofld", base_model, cust_awp, False, 0, unwrap_4_7, *nones(3), ignore_mod_cfg),
        pytest.param(
            "cust_awp_nop_ignore_p_no_ofld_uo",
            base_model,
            cust_awp,
            False,
            0,
            unwrap_4_7,
            *nones(3),
            ignore_params_uo_cfg,
            marks=RunIf(min_torch="2.0"),
        ),
        ("unsupp_torch_version", base_model, cust_awp, False, 0, unwrap_7, *nones(4)),
        ("non_disjoint_phase_fsdp_params", base_model, warn_cust_awp, False, 0, wrap_5, *nones(4)),
        ("non_disjoint_phase_mods", cust_model, None, False, 1, unwrap_7, *nones(4)),
        ("non_disjoint_excluded_ft_params", cust_model, None, False, 5, unwrap_0_1_7, *nones(4)),
        ("already_fsdp_wrapped", wrapped_model, cust_awp, False, 0, unwrap_7, *nones(4)),
        ("no_fsdp_params_p0", cust_model, None, False, 0, unwrap_5_7, *nones(4)),
        ("warn_unsupp_nodecay", nodecay_model, cust_awp, False, 0, unwrap_7, *nones(4)),
        ("unmatched_awp_overrides", base_model, warn_cust_awp, True, 0, wrap_5_7, awp_5_9, *nones(3)),
        ("cust_awp_prec", base_model, cust_awp, True, 0, unwrap_7_mp, *nones(4)),
<<<<<<< HEAD
        ("enforceP0_cust_awp_prec", enforceP0_model, cust_awp, True, 0, unwrap_7_mp, *nones(4)),
=======
        pytest.param(
            "cust_awp_prec_pt1x", base_model, cust_awp, True, 0, unwrap_7_mp, *nones(4), marks=RunIf(max_torch="1.13.1")
        ),
>>>>>>> 3ac02a92
        ("batch_norm_auto_prec", BN_model, cust_awp, True, 2, unwrap_8_mp, *nones(4)),
        ("shared_params_auto_prec", shared_model, cust_awp, True, 3, unwrap_7_mp, awp_1, *nones(3)),
        ("override_csm_adam_noprec", csm_adam_model, None, False, 4, unwrap_7_diverge, *nones(2), max_epoch_5, None),
        ("cust_awp_overrides_prec", base_model, cust_awp, True, 0, wrap_all_mp, awp_7, *nones(3)),
        ("cust_awp_overrides_prec_ext", ext_model, cust_ext_awp, True, 6, wrap_ext_mp, awp_7_8, *nones(3)),
        ("warn_ignore_awp_override", cust_model, None, False, 0, unwrap_7, awp_7, *nones(3)),
    ],
    ids=[
        "cust_awp_noprec",
        "cust_awp_noprec_use_orig",
        "cust_awp_mwp_parity",
        "override_csm_noprec",
        "cust_awp_nop_ignore_m_no_ofld",
        "cust_awp_nop_ignore_p_no_ofld_uo",
        "unsupp_torch_version",
        "non_disjoint_phase_fsdp_params",
        "non_disjoint_phase_mods",
        "non_disjoint_excluded_ft_params",
        "already_fsdp_wrapped",
        "no_fsdp_params_p0",
        "warn_unsupp_nodecay",
        "unmatched_awp_overrides",
        "cust_awp_prec",
<<<<<<< HEAD
        "enforceP0_cust_awp_prec",
=======
        "cust_awp_prec_pt1x",
>>>>>>> 3ac02a92
        "batch_norm_auto_prec",
        "shared_params_auto_prec",
        "override_csm_adam_noprec",
        "cust_awp_overrides_prec",
        "cust_awp_overrides_prec_ext",
        "warn_ignore_awp_override",
    ],
)
def test_fsdp_multi_gpus(
    tmpdir,
    recwarn,
    fsdp_ft_schedules,
    model_cfg_key,
    model_cls,
    auto_wrap_policy,
    use_precision,
    ft_sched_idx,
    model_cfg,
    strategy_adapter_cfg,
    fts_cfg,
    trainer_cfg,
    strategy_cfg,
):
    """Conservative (end-to-end) set of tests for FTS support of FSDP."""
    cfg = init_test_cfg(model_cfg_key, model_cfg, fts_cfg, trainer_cfg, strategy_cfg, use_precision)
    fts_state, warns_expected, exception_expected, model_cfg, fts_cfg, trainer_cfg, strategy_cfg, precision_opts = cfg
    seed_everything(42)
    model = model_cls(**model_cfg)
    strategy_cfg = load_ignore_directives(strategy_cfg, model)
    ft_sched = fsdp_ft_schedules[ft_sched_idx]
    test_cfg = init_fts_cfg(fts_state, strategy_adapter_cfg, fts_cfg)
    callbacks = callbacks_cfg(FSDPTestFinetuningScheduler, ft_sched, test_cfg, {"patience": 2}, {"save_top_k": 3})
    strategy = FSDPStrategy(auto_wrap_policy=auto_wrap_policy, **strategy_cfg)
    trainer = configure_trainer(tmpdir, strategy, callbacks, {**trainer_cfg, **precision_opts})
    if exception_expected:
        gen_exceptions(trainer, model, model_cfg_key, exception_expected)
    else:
        trainer.fit(model)
        default_fts_sanity_chk(trainer)
    if trainer.is_global_zero:
        check_fts_fsdp_warns(warns_expected, recwarn)


@RunIf(min_cuda_gpus=2, skip_windows=True, standalone=True, min_torch="1.13")
@pytest.mark.parametrize(
    "model_cfg_key, model_cls, awp, ft_sched_idx, model_cfg",
    [("cust_noprec_resume", base_model, cust_awp, 0, unwrap_7)],
    ids=["cust_noprec_resume"],
)
def test_fsdp_multi_gpus_resume(
    tmpdir, recwarn, fsdp_ft_schedules, fsdp_ckpt, model_cfg_key, model_cls, awp, ft_sched_idx, model_cfg
):
    """Conservative (end-to-end) test for FTS training resumption with FSDP."""
    model_cfg = model_cfg or {}
    expected_state = EXPECTED_FSDP_FTS_RESULTS[model_cfg_key]
    warns_expected = expected_state[1]
    seed_everything(42)
    model = model_cls(**model_cfg)
    ft_sched = fsdp_ft_schedules[ft_sched_idx]
    callbacks = callbacks_cfg(FinetuningScheduler, ft_sched, {}, {"patience": 1}, {"save_last": True})
    strategy = FSDPStrategy(auto_wrap_policy=awp, cpu_offload=CPUOffload(offload_params=True))
    trainer = configure_trainer(tmpdir, strategy, callbacks, {"max_epochs": 3})
    trainer.ckpt_path = fsdp_ckpt
    trainer.fit(model)
    default_fts_sanity_chk(trainer)
    if trainer.is_global_zero:
        check_fts_fsdp_warns(warns_expected, recwarn)


def gen_exceptions(trainer, model, model_cfg_key, exception_expected):
    if model_cfg_key == "no_fsdp_params_p0":
        with mock.patch.object(FSDPStrategyAdapter, "RANK_ZERO_LOG_FQN", 42):
            with pytest.raises(MisconfigurationException, match=exception_expected):
                trainer.fit(model)
    elif model_cfg_key == "unsupp_torch_version":
        with mock.patch("finetuning_scheduler.strategy_adapters.fsdp._TORCH_GREATER_EQUAL_1_13", False):
            with pytest.raises(MisconfigurationException, match=exception_expected):
                trainer.fit(model)
    else:
        with pytest.raises(MisconfigurationException, match=exception_expected):
            trainer.fit(model)


def init_fts_cfg(fts_state, strategy_adapter_cfg, fts_cfg):
    def_fts_cfg = {"logging_level": DEBUG, "expected_state": fts_state, "strategy_adapter_cfg": strategy_adapter_cfg}
    test_cfg = {**fts_cfg, **def_fts_cfg}
    return test_cfg


def init_test_cfg(model_cfg_key, model_cfg, fts_cfg, trainer_cfg, strategy_cfg, use_precision):
    expected_state = EXPECTED_FSDP_FTS_RESULTS[model_cfg_key]
    fts_state, warns_expected, exception_expected = expected_state
    init_cfg = model_cfg, fts_cfg, trainer_cfg, strategy_cfg, use_precision
    model_cfg, fts_cfg, trainer_cfg, strategy_cfg, precision_opts = map_component_cfgs(*init_cfg)
    return fts_state, warns_expected, exception_expected, model_cfg, fts_cfg, trainer_cfg, strategy_cfg, precision_opts


def map_component_cfgs(model_cfg, fts_cfg, trainer_cfg, strategy_cfg, use_precision):
    trainer_cfg = trainer_cfg or {"max_epochs": 3}
    model_cfg = model_cfg or {}
    fts_cfg = fts_cfg or {}
    strategy_cfg = strategy_cfg or {"cpu_offload": True}
    precision_opts = {"precision": 16} if use_precision else {}
    return model_cfg, fts_cfg, trainer_cfg, strategy_cfg, precision_opts


def load_ignore_directives(strategy_cfg, model):
    if strategy_cfg.get("test_ignored_parameters_names", None):
        strategy_cfg["ignored_parameters"] = [
            model.get_parameter(n) for n in strategy_cfg.pop("test_ignored_parameters_names")
        ]
    elif strategy_cfg.get("test_ignored_modules_names", None):
        strategy_cfg["ignored_modules"] = [
            model.get_submodule(n) for n in strategy_cfg.pop("test_ignored_modules_names")
        ]
    return strategy_cfg


def callbacks_cfg(fts_cls, ft_sched, non_def_fts_cfg, fts_es_cfg, fts_ckpt_cfg):
    default_dep_cfg = {"monitor": "val_loss", "verbose": True}
    fts_es_cfg = {**fts_es_cfg, **default_dep_cfg}
    fts_ckpt_cfg = {**fts_ckpt_cfg, **default_dep_cfg}
    default_fts_cfg = {"ft_schedule": ft_sched}
    fts_cfg = {**non_def_fts_cfg, **default_fts_cfg}
    callbacks = [fts_cls(**fts_cfg), FTSEarlyStopping(**fts_es_cfg), FTSCheckpoint(**fts_ckpt_cfg)]
    return callbacks


def configure_trainer(tmpdir, strategy, callbacks, extra_trainer_cfg):
    defaults = {"accelerator": "gpu", "devices": 2, "default_root_dir": tmpdir}
    base_config = {"strategy": strategy, "callbacks": callbacks, **defaults}
    trainer = Trainer(**base_config, **extra_trainer_cfg)
    return trainer


def check_fts_fsdp_warns(warns_expected, recwarn):
    fsdp_warns = FSDP_BASE_WARNS
    if warns_expected:
        unmatched = unmatched_warns(rec_warns=recwarn.list, expected_warns=warns_expected)
        assert not unmatched
        fsdp_warns.extend(warns_expected)
    # ensure no unexpected warnings detected
    unexpected = unexpected_warns(rec_warns=recwarn.list, expected_warns=fsdp_warns)
    assert not unexpected, tuple(w.message.args[0] + ":" + w.filename + ":" + str(w.lineno) for w in unexpected)


def default_fts_sanity_chk(trainer):
    finetuningscheduler_callback = get_fts(trainer)
    assert finetuningscheduler_callback.depth_remaining == 0
    assert finetuningscheduler_callback.curr_depth == 2
    assert finetuningscheduler_callback.curr_depth == finetuningscheduler_callback.max_depth<|MERGE_RESOLUTION|>--- conflicted
+++ resolved
@@ -495,14 +495,10 @@
     "warn_unsupp_nodecay": ({}, "will now be unset", None),
     "unmatched_awp_overrides": ({}, None, "did not match any named modules"),
     "cust_awp_prec": (path_default, *nones(2)),
-<<<<<<< HEAD
+    "cust_awp_prec_pt1x": (path_default, *nones(2)),
     "enforceP0_cust_awp_prec": (path_default, *nones(2)),
-    "batch_norm_auto_prec": (path_8_16, "Both mixed precision", None),
-=======
-    "cust_awp_prec_pt1x": (path_default, *nones(2)),
     # "batch_norm_auto_prec": (path_8_16, "Both mixed precision", None),  # _dynamo/allowed_functions.py suppresses
     "batch_norm_auto_prec": (path_8_16, None, None),
->>>>>>> 3ac02a92
     "shared_params_auto_prec": (path_5_10, ("Pruning explicitly specified",), None),
     "override_csm_adam_noprec": (path_ext_7_14, *nones(2)),
     "cust_awp_overrides_prec": (path_default, *nones(2)),
@@ -561,13 +557,10 @@
         ("warn_unsupp_nodecay", nodecay_model, cust_awp, False, 0, unwrap_7, *nones(4)),
         ("unmatched_awp_overrides", base_model, warn_cust_awp, True, 0, wrap_5_7, awp_5_9, *nones(3)),
         ("cust_awp_prec", base_model, cust_awp, True, 0, unwrap_7_mp, *nones(4)),
-<<<<<<< HEAD
-        ("enforceP0_cust_awp_prec", enforceP0_model, cust_awp, True, 0, unwrap_7_mp, *nones(4)),
-=======
         pytest.param(
             "cust_awp_prec_pt1x", base_model, cust_awp, True, 0, unwrap_7_mp, *nones(4), marks=RunIf(max_torch="1.13.1")
         ),
->>>>>>> 3ac02a92
+        ("enforceP0_cust_awp_prec", enforceP0_model, cust_awp, True, 0, unwrap_7_mp, *nones(4)),
         ("batch_norm_auto_prec", BN_model, cust_awp, True, 2, unwrap_8_mp, *nones(4)),
         ("shared_params_auto_prec", shared_model, cust_awp, True, 3, unwrap_7_mp, awp_1, *nones(3)),
         ("override_csm_adam_noprec", csm_adam_model, None, False, 4, unwrap_7_diverge, *nones(2), max_epoch_5, None),
@@ -591,11 +584,8 @@
         "warn_unsupp_nodecay",
         "unmatched_awp_overrides",
         "cust_awp_prec",
-<<<<<<< HEAD
+        "cust_awp_prec_pt1x",
         "enforceP0_cust_awp_prec",
-=======
-        "cust_awp_prec_pt1x",
->>>>>>> 3ac02a92
         "batch_norm_auto_prec",
         "shared_params_auto_prec",
         "override_csm_adam_noprec",
